--- conflicted
+++ resolved
@@ -5,11 +5,7 @@
 
 Do this:
 ```
-<<<<<<< HEAD
 sudo pip3 install scipy casadi sortedcontainers hypothesis pandas numpy trimesh colour pycollada
-=======
-sudo pip3 install pybullet scipy casadi sortedcontainers hypothesis pandas numpy 
->>>>>>> c16f9196
 sudo apt install python3-dev 
 ```
 Install one of the following QP solver. The solvers are ordered by how fast they can solve the problem constructed by Giskard. QPOases is the fastest opensource solver for my usecase, that I have found. However, it is still significantly slower than the other two options:
