from giskardpy.controller import Controller
from giskardpy.sympy_wrappers import *
from giskardpy.qp_problem_builder import SoftConstraint

class EEFPositionControl(Controller):
    def __init__(self, robot, weight=1):
        self.weight = weight
        self.goal = {}
        super(EEFPositionControl, self).__init__(robot)

    def make_constraints(self, robot):
<<<<<<< HEAD
        self.goal_expr = self.add_point3_input('goal_pos').expression
=======
        self.goal_expr = inputPoint3('goal_pos', self._observables)
>>>>>>> 09b83c77
        dist = norm(pos_of(robot.eef) - self.goal_expr)
        print(robot.eef)
        self.soft_constraints['align eef position'] = SoftConstraint(lower=-dist,
                                                                     upper=-dist,
                                                                     weight=self.weight,
                                                                     expression=dist)
        self.controllable_constraints = robot.joint_constraints


    def set_goal(self, goal_pos):
        self.update_input('goal_pos', *goal_pos)<|MERGE_RESOLUTION|>--- conflicted
+++ resolved
@@ -1,27 +1,24 @@
 from giskardpy.controller import Controller
 from giskardpy.sympy_wrappers import *
 from giskardpy.qp_problem_builder import SoftConstraint
+from giskardpy.input_system import Point3
 
 class EEFPositionControl(Controller):
     def __init__(self, robot, weight=1):
         self.weight = weight
-        self.goal = {}
         super(EEFPositionControl, self).__init__(robot)
 
     def make_constraints(self, robot):
-<<<<<<< HEAD
-        self.goal_expr = self.add_point3_input('goal_pos').expression
-=======
-        self.goal_expr = inputPoint3('goal_pos', self._observables)
->>>>>>> 09b83c77
+        self.goal_input = Point3('eef', 'goal')
+        self.goal_expr = self.goal_input.get_expression()
         dist = norm(pos_of(robot.eef) - self.goal_expr)
         print(robot.eef)
-        self.soft_constraints['align eef position'] = SoftConstraint(lower=-dist,
+        self._soft_constraints['align eef position'] = SoftConstraint(lower=-dist,
                                                                      upper=-dist,
                                                                      weight=self.weight,
                                                                      expression=dist)
-        self.controllable_constraints = robot.joint_constraints
-
+        self._controllable_constraints = robot.joint_constraints
+        self._hard_constraints = robot.hard_constraints
 
     def set_goal(self, goal_pos):
-        self.update_input('goal_pos', *goal_pos)+        self.update_observables(self.goal_input.get_update_dict(*goal_pos))