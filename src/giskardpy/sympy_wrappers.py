--- conflicted
+++ resolved
@@ -4,13 +4,6 @@
 ODOM = spv.CoordSys3D('ODOM')
 
 pathSeparator = '__'
-
-<<<<<<< HEAD
-def vec3(x, y, z):
-    return sp.Matrix([x, y, z, 0])
-
-=======
->>>>>>> ea496e59
 
 def vec3(x, y, z):
     return sp.Matrix([x, y, z, 0])
@@ -24,49 +17,10 @@
 def point3(x, y, z):
     return sp.Matrix([x, y, z, 1])
 
-<<<<<<< HEAD
-def point3(x, y, z):
-    return sp.Matrix([x, y, z, 1])
-
-=======
->>>>>>> ea496e59
-
 def norm(v):
     if v.rows == 2:
         return sp.sqrt(v[0] ** 2 + v[1] ** 2)
     else:
-<<<<<<< HEAD
-        return sp.sqrt(v[0]**2 + v[1]**2 + v[2]**2)
-
-def translation3(point):
-    return sp.eye(3).row_insert(3, sp.Matrix([[0] * 3])).col_insert(3, point)
-
-def rotation3_rpy(r, p, y):
-    return sp.diag(spv.BodyOrienter(r, p, y, 'XYZ').rotation_matrix(), 1)
-
-
-def rotation3_aa(axis, angle):
-    return sp.diag(spv.AxisOrienter(angle, axis[0] * ODOM.i + axis[1] * ODOM.j + axis[2] * ODOM.k).rotation_matrix(ODOM), 1)
-
-
-def rotation3_quaternion(q1, q2, q3, q4):
-    return sp.diag(spv.QuaternionOrienter(q1, q2, q3, q4), 1)
-
-def frame3_aa(axis, angle, loc):
-    return translation3(loc) * rotation3_aa(axis, angle)
-
-def frame3_rpy(r, p, y, loc):
-    return translation3(loc) * rotation3_rpy(r, p, y)
-
-def frame3_quat(q1, q2, q3, q4, loc):
-    return translation3(loc) * rotation3_quaternion(q1, q2, q3, q4)
-
-def pos_of(frame):
-    return frame.col(3)
-
-def rot_of(frame):
-    return sp.diag(frame[:3, :3], 1)
-=======
         return sp.sqrt(v[0] ** 2 + v[1] ** 2 + v[2] ** 2)
 
 
@@ -102,7 +56,5 @@
 def pos_of(frame):
     return frame.col(3)
 
-
 def rot_of(frame):
-    return sp.diag(frame[:3, :3], 1)
->>>>>>> ea496e59
+    return sp.diag(frame[:3, :3], 1)