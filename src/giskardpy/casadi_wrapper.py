--- conflicted
+++ resolved
@@ -139,66 +139,9 @@
 
 def if_greater(a, b, if_result, else_result):
     return ca.if_else(ca.gt(a, b), if_result, else_result)
-<<<<<<< HEAD
 
 def if_less(a, b, if_result, else_result):
     return ca.if_else(ca.lt(a, b), if_result, else_result)
-
-
-def diffable_if_greater_eq_zero(condition, if_result, else_result):
-    """
-    !takes a long time to compile!
-    !Returns shit if condition is very close to but not equal to zero!
-    :type condition: Union[float, Symbol]
-    :type if_result: Union[float, Symbol]
-    :type else_result: Union[float, Symbol]
-    :return: if_result if condition >= 0 else else_result
-    :rtype: Union[float, Symbol]
-    """
-    return if_greater_eq_zero(condition, if_result, else_result)
-
-
-def diffable_if_greater_eq(a, b, if_result, else_result):
-    """
-    !takes a long time to compile!
-    !Returns shit if condition is very close to but not equal to zero!
-    :type condition: Union[float, Symbol]
-    :type if_result: Union[float, Symbol]
-    :type else_result: Union[float, Symbol]
-    :return: if_result if a >= b else else_result
-    :rtype: Union[float, Symbol]
-    """
-    return if_greater_eq(a, b, if_result, else_result)
-
-
-def diffable_if_eq_zero(condition, if_result, else_result):
-    """
-    A short expression which can be compiled quickly.
-    !Returns shit if condition is very close to but not equal to zero!
-    !Returns shit if if_result is outside of [-1e8,1e8]!
-    :type condition: Union[float, Symbol]
-    :type if_result: Union[float, Symbol]
-    :type else_result: Union[float, Symbol]
-    :return: if_result if condition == 0 else else_result
-    :rtype: Union[float, Symbol]
-    """
-    return if_eq_zero(condition, if_result, else_result)
-
-
-def diffable_if_eq(a, b, if_result, else_result):
-    """
-    A short expression which can be compiled quickly.
-    !Returns shit if condition is very close to but not equal to zero!
-    !Returns shit if if_result is outside of [-1e8,1e8]!
-    :type condition: Union[float, Symbol]
-    :type if_result: Union[float, Symbol]
-    :type else_result: Union[float, Symbol]
-    :return: if_result if a == b else else_result
-    :rtype: Union[float, Symbol]
-    """
-    return if_eq(a, b, if_result, else_result)
-=======
->>>>>>> 1e1aec90
 
 
 def if_greater_zero(condition, if_result, else_result):
@@ -921,10 +864,7 @@
 
 def quaternion_slerp(q1, q2, t):
     """
-<<<<<<< HEAD
     spherical linear interpolation that takes into account that q == -q
-=======
->>>>>>> 1e1aec90
     :param q1: 4x1 Matrix
     :type q1: Matrix
     :param q2: 4x1 Matrix
@@ -953,12 +893,11 @@
 
     ratio_a = save_division(sin((1.0 - t) * half_theta), sin_half_theta)
     ratio_b = save_division(sin(t * half_theta), sin_half_theta)
-<<<<<<< HEAD
-    return diffable_if_greater_eq_zero(if1,
-                                       Matrix(q1),
-                                       diffable_if_greater_zero(if2,
-                                                                0.5 * q1 + 0.5 * q2,
-                                                                ratio_a * q1 + ratio_b * q2))
+    return if_greater_eq_zero(if1,
+                              Matrix(q1),
+                              if_greater_zero(if2,
+                                              0.5 * q1 + 0.5 * q2,
+                                              ratio_a * q1 + ratio_b * q2))
 
 def slerp(v1, v2, t):
     """
@@ -970,13 +909,7 @@
     """
     angle = acos(dot(v1.T, v2)[0])
     return (sin((1-t)*angle)/sin(angle))*v1 + (sin(t*angle)/sin(angle))*v2
-=======
-    return if_greater_eq_zero(if1,
-                              Matrix(q1),
-                              if_greater_zero(if2,
-                                              0.5 * q1 + 0.5 * q2,
-                                              ratio_a * q1 + ratio_b * q2))
->>>>>>> 1e1aec90
+
 
 
 def to_numpy(matrix):
@@ -1021,4 +954,4 @@
     nearest = line_vec * t
     dist = norm(nearest - pnt_vec)
     nearest = nearest + line_start
-    return dist, nearest+    return dist, nearest
