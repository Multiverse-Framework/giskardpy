--- conflicted
+++ resolved
@@ -1,10 +1,7 @@
 import itertools
 from collections import defaultdict
-<<<<<<< HEAD
 from enum import Enum
-=======
 from copy import deepcopy
->>>>>>> b4da5331
 from itertools import product, combinations_with_replacement, combinations
 from time import time
 from typing import List, Dict, Optional, Tuple, Iterable, Set, DefaultDict
