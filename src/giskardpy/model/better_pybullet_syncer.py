--- conflicted
+++ resolved
@@ -93,18 +93,13 @@
                 map_T_b = contact.obj_b.np_transform
                 link_b = contact.obj_b.name
                 for p in contact.points:  # type: ContactPoint
-<<<<<<< HEAD
                     map_P_a = map_T_a.dot(p.point_a.reshape(4))
                     map_P_b = map_T_b.dot(p.point_b.reshape(4))
-=======
-                    map_P_a = map_T_a.dot(p.point_a)
-                    map_P_b = map_T_b.dot(p.point_b)
                     groups_b = self.world.get_groups_containing_link(link_b)
                     if len(groups_b) == 1:
                         body_b = groups_b.pop()
                     else:
                         body_b = ' '
->>>>>>> a018cd7d
                     c = Collision(link_a=link_a,
                                   link_b=link_b,
                                   contact_distance=p.distance,
