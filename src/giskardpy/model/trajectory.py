from collections import OrderedDict
from typing import List, Optional, Union

import rospy
from trajectory_msgs.msg import JointTrajectory, JointTrajectoryPoint

<<<<<<< HEAD
from giskardpy.data_types import JointStates, PrefixName
from giskardpy.model.joints import Joint
=======
from giskardpy.data_types import JointStates
from giskardpy.model.joints import Joint, OmniDrive
>>>>>>> 3e9b202f


class Trajectory:
    def __init__(self):
        self.clear()

    def clear(self):
        self._points = OrderedDict()

    def get_exact(self, time):
        return self._points[time]

    def set(self, time, point: JointStates):
        if len(self._points) > 0 and list(self._points.keys())[-1] > time:
            raise KeyError('Cannot append a trajectory point that is before the current end time of the trajectory.')
        self._points[time] = point

    def __len__(self):
        return len(self._points)

    def get_joint_names(self):
        if len(self) == 0:
            raise IndexError(f'Trajectory is empty and therefore does not contain any joints.')
        return list(self.get_exact(0).keys())

    def delete(self, time):
        del self._points[time]

    def delete_last(self):
        self.delete(list(self._points.keys())[-1])

    def get_last(self):
        return list(self._points.values())[-1]

    def items(self):
        return self._points.items()

    def keys(self):
        return self._points.keys()

    def values(self):
        return self._points.values()

    def to_msg(self, sample_period: float, start_time: Union[rospy.Duration, float], joints: List[Joint],
               fill_velocity_values: bool = True) -> JointTrajectory:
        if isinstance(start_time, (int, float)):
            start_time = rospy.Duration(start_time)
        trajectory_msg = JointTrajectory()
        trajectory_msg.header.stamp = start_time
        trajectory_msg.joint_names = []
        for i, (time, traj_point) in enumerate(self.items()):
            p = JointTrajectoryPoint()
            p.time_from_start = rospy.Duration(time * sample_period)
            for joint in joints:
                if isinstance(joint, OmniDrive):
                    free_variables = joint.position_variable_names
                else:
                    free_variables = [v.name for v in joint.free_variable_list]
                for free_variable in free_variables:
                    if free_variable in traj_point:
                        if i == 0:
<<<<<<< HEAD
                            joint_name = free_variable.name
                            if isinstance(joint_name, PrefixName):
                                joint_name = joint_name.short_name
                            trajectory_msg.joint_names.append(joint_name)
                        p.positions.append(traj_point[free_variable.name].position)
=======
                            trajectory_msg.joint_names.append(str(free_variable))
                        p.positions.append(traj_point[free_variable].position)
>>>>>>> 3e9b202f
                        if fill_velocity_values:
                            p.velocities.append(traj_point[free_variable].velocity)
                    else:
                        raise NotImplementedError('generated traj does not contain all joints')
            trajectory_msg.points.append(p)
        return trajectory_msg<|MERGE_RESOLUTION|>--- conflicted
+++ resolved
@@ -4,13 +4,8 @@
 import rospy
 from trajectory_msgs.msg import JointTrajectory, JointTrajectoryPoint
 
-<<<<<<< HEAD
 from giskardpy.data_types import JointStates, PrefixName
-from giskardpy.model.joints import Joint
-=======
-from giskardpy.data_types import JointStates
 from giskardpy.model.joints import Joint, OmniDrive
->>>>>>> 3e9b202f
 
 
 class Trajectory:
@@ -72,16 +67,11 @@
                 for free_variable in free_variables:
                     if free_variable in traj_point:
                         if i == 0:
-<<<<<<< HEAD
                             joint_name = free_variable.name
                             if isinstance(joint_name, PrefixName):
                                 joint_name = joint_name.short_name
                             trajectory_msg.joint_names.append(joint_name)
                         p.positions.append(traj_point[free_variable.name].position)
-=======
-                            trajectory_msg.joint_names.append(str(free_variable))
-                        p.positions.append(traj_point[free_variable].position)
->>>>>>> 3e9b202f
                         if fill_velocity_values:
                             p.velocities.append(traj_point[free_variable].velocity)
                     else:
