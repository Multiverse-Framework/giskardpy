--- conflicted
+++ resolved
@@ -23,12 +23,8 @@
 DEFAULT_WORLD_TIMEOUT = 500
 
 
-<<<<<<< HEAD
+class GiskardWrapper(object):
     def __init__(self, node_name=u'giskard', robot_namespace=''):
-=======
-class GiskardWrapper(object):
-    def __init__(self, node_name=u'giskard'):
->>>>>>> 23e7af67
         giskard_topic = u'{}/command'.format(node_name)
         if giskard_topic is not None:
             self._client = SimpleActionClient(giskard_topic, MoveAction)
@@ -40,14 +36,10 @@
             self._marker_pub = rospy.Publisher(u'visualization_marker_array', MarkerArray, queue_size=10)
             rospy.wait_for_service(u'{}/update_world'.format(node_name))
             self._client.wait_for_server()
-<<<<<<< HEAD
-        self.robot_urdf = URDFObject(rospy.get_param(robot_namespace + u'robot_description'))
-=======
-        self._god_map = GodMap.init_from_paramserver(node_name)
+        self._god_map = GodMap.init_from_paramserver(node_name, robot_namespace=robot_namespace)
         self._world = WorldTree(self._god_map)
         self._world.delete_all_but_robot()
 
->>>>>>> 23e7af67
         self.collisions = []
         self.clear_cmds()
         self._object_js_topics = {}
