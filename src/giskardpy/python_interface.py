--- conflicted
+++ resolved
@@ -6,12 +6,8 @@
 from genpy import Message
 from geometry_msgs.msg import PoseStamped, Vector3Stamped, PointStamped, QuaternionStamped
 from rospy import ServiceException
-<<<<<<< HEAD
 from geometry_msgs.msg import PoseStamped, Vector3Stamped, PointStamped, QuaternionStamped
 from giskard_msgs.srv import DyeGroupRequest, DyeGroup, GetGroupInfoRequest
-=======
-from giskard_msgs.srv import DyeGroupRequest, DyeGroup
->>>>>>> a018cd7d
 from sensor_msgs.msg import JointState
 from shape_msgs.msg import SolidPrimitive
 from visualization_msgs.msg import MarkerArray
@@ -31,10 +27,10 @@
 from giskardpy.utils.utils import position_dict_to_joint_states, convert_ros_message_to_dictionary
 
 
-class GiskardWrapper(object):
+class GiskardWrapper:
     last_feedback: MoveFeedback = None
 
-    def __init__(self, node_name: str = 'giskard', robot_names=None, namespaces=None):
+    def __init__(self, node_name: str = 'giskard'):
         giskard_topic = f'{node_name}/command'
         if giskard_topic is not None:
             self._client = SimpleActionClient(giskard_topic, MoveAction)
@@ -46,16 +42,9 @@
             self.dye_group_srv = rospy.ServiceProxy(f'{node_name}/dye_group', DyeGroup)
             rospy.wait_for_service(f'{node_name}/update_world')
             self._client.wait_for_server()
-<<<<<<< HEAD
         self._god_map = GodMap.init_from_paramserver()
         # self._world = WorldTree(self._god_map)
         # self._world.delete_all_but_robot()
-=======
-        self._god_map = GodMap.init_from_paramserver(node_name, robot_names, namespaces, upload_config=False)
-        self._world = WorldTree(self._god_map)
-        self._world.delete_all_but_robots(robot_names)
-
->>>>>>> a018cd7d
         self.collisions = []
         self.clear_cmds()
         self._object_js_topics = {}
@@ -75,16 +64,11 @@
     def _feedback_cb(self, msg: MoveFeedback):
         self.last_feedback = msg
 
-<<<<<<< HEAD
-    def get_robot_name(self) -> str:
-        return self._god_map.unsafe_get_data(identifier.robot_group_name)
-=======
     def get_root(self, robot_name):
         """
         Returns the name of the robot's root link
         """
         return str(self._world.groups[robot_name].root_link_name)
->>>>>>> a018cd7d
 
     def set_cart_goal(self,
                       goal_pose: PoseStamped,
@@ -271,11 +255,7 @@
         """
         if root_normal is None:
             root_normal = Vector3Stamped()
-<<<<<<< HEAD
             root_normal.header.frame_id = tf.get_tf_root()
-=======
-            root_normal.header.frame_id = str(root_link)
->>>>>>> a018cd7d
             root_normal.vector.z = 1
 
         self.set_json_goal(constraint_type='AlignPlanes',
@@ -416,11 +396,6 @@
         :param pointing_axis: default is z axis, this axis will point towards the goal_point
         :param weight: default WEIGHT_BELOW_CA
         """
-<<<<<<< HEAD
-=======
-        #if root_link is None:
-        #    root_link = self.get_robot_root_link() TODO: do this
->>>>>>> a018cd7d
         self.set_json_goal(constraint_type='Pointing',
                            tip_link=tip_link,
                            tip_group=tip_group,
