--- conflicted
+++ resolved
@@ -28,13 +28,8 @@
 class GiskardWrapper(object):
     last_feedback: MoveFeedback = None
 
-<<<<<<< HEAD
     def __init__(self, node_name=u'giskard', namespaces=None):
         giskard_topic = u'{}/command'.format(node_name)
-=======
-    def __init__(self, node_name='giskard'):
-        giskard_topic = '{}/command'.format(node_name)
->>>>>>> ff2f6feb
         if giskard_topic is not None:
             self._client = SimpleActionClient(giskard_topic, MoveAction)
             self._update_world_srv = rospy.ServiceProxy('{}/update_world'.format(node_name), UpdateWorld)
@@ -47,12 +42,8 @@
             self._client.wait_for_server()
         self._god_map = GodMap.init_from_paramserver(node_name, upload_config=False)
         self._world = WorldTree(self._god_map)
-<<<<<<< HEAD
         self._world.delete_all_but_robots(namespaces)
 
-=======
-        self._world.delete_all_but_robot()
->>>>>>> ff2f6feb
         self.collisions = []
         self.clear_cmds()
         self._object_js_topics = {}
@@ -60,15 +51,6 @@
 
     def _feedback_cb(self, msg):
         self.last_feedback = msg
-<<<<<<< HEAD
-=======
-
-    def get_robot_name(self):
-        """
-        :rtype: str
-        """
-        return RobotName
->>>>>>> ff2f6feb
 
     def get_root(self, robot_name):
         """
@@ -78,11 +60,7 @@
         return str(self._world.groups[robot_name].root_link_name)
 
     def set_cart_goal(self, goal_pose, tip_link, root_link, max_linear_velocity=None, max_angular_velocity=None,
-<<<<<<< HEAD
                       weight=None, rob_name=None):
-=======
-                      weight=None):
->>>>>>> ff2f6feb
         """
         This goal will use the kinematic chain between root and tip link to move tip link into the goal pose
         :param root_link: name of the root link of the kin chain
@@ -145,11 +123,8 @@
             params['max_velocity'] = max_velocity
         if weight:
             params['weight'] = weight
-<<<<<<< HEAD
         if prefix:
             params['prefix'] = prefix
-=======
->>>>>>> ff2f6feb
         params.update(kwargs)
         constraint.parameter_value_pair = json.dumps(params)
         self.cmd_seq[-1].constraints.append(constraint)
@@ -205,20 +180,13 @@
             params['max_velocity'] = max_velocity
         if weight:
             params['weight'] = weight
-<<<<<<< HEAD
         if prefix:
             params['prefix'] = prefix
-=======
->>>>>>> ff2f6feb
         params.update(kwargs)
         constraint.parameter_value_pair = json.dumps(params)
         self.cmd_seq[-1].constraints.append(constraint)
 
-<<<<<<< HEAD
     def set_joint_goal(self, goal_state, weight=None, max_velocity=None, hard=False, prefix=None):
-=======
-    def set_joint_goal(self, goal_state, weight=None, max_velocity=None, hard=False):
->>>>>>> ff2f6feb
         """
         This goal will move the robots joint to the desired configuration.
         :param goal_state: Can either be a joint state messages or a dict mapping joint name to position. 
@@ -243,11 +211,8 @@
             params['weight'] = weight
         if max_velocity is not None:
             params['max_velocity'] = max_velocity
-<<<<<<< HEAD
         if prefix is not None:
             params['prefix'] = prefix
-=======
->>>>>>> ff2f6feb
         params['hard'] = hard
         constraint.parameter_value_pair = json.dumps(params)
         self.cmd_seq[-1].constraints.append(constraint)
@@ -362,15 +327,9 @@
             }
         }
         """
-<<<<<<< HEAD
-        self.set_json_goal('UpdateGodMap', updates=updates)
+        self.set_json_goal('OverwriteWeights', updates=updates)
 
     def set_pointing_goal(self, tip_link, goal_point, root_link, pointing_axis=None, weight=None):
-=======
-        self.set_json_goal('OverwriteWeights', updates=updates)
-
-    def set_pointing_goal(self, tip_link, goal_point, root_link=None, pointing_axis=None, weight=None):
->>>>>>> ff2f6feb
         """
         Uses the kinematic chain from root_link to tip_link to move the pointing axis, such that it points to the goal point.
         :param tip_link: name of the tip of the kin chain
@@ -385,16 +344,8 @@
         :type weight: float
         """
         kwargs = {'tip_link': tip_link,
-<<<<<<< HEAD
                   'root_link': root_link,
                   'goal_point': goal_point}
-=======
-                  'goal_point': goal_point}
-        if root_link is not None:
-            kwargs['root_link'] = root_link
-        else:
-            kwargs['root_link'] = self.get_root()
->>>>>>> ff2f6feb
         if pointing_axis is not None:
             kwargs['pointing_axis'] = pointing_axis
         if weight is not None:
@@ -476,11 +427,7 @@
         collision_entry.link_bs = [CollisionEntry.ALL]
         self.set_collision_entries([collision_entry])
 
-<<<<<<< HEAD
     def allow_self_collision(self, robot_name=''):
-=======
-    def allow_self_collision(self):
->>>>>>> ff2f6feb
         """
         Allows the collision with itself for the next goal.
         """
@@ -492,11 +439,7 @@
         collision_entry.link_bs = [CollisionEntry.ALL]
         self.set_collision_entries([collision_entry])
 
-<<<<<<< HEAD
     def avoid_self_collision(self, robot_name=''):
-=======
-    def avoid_self_collision(self):
->>>>>>> ff2f6feb
         """
         Avoid collisions with itself for the next goal.
         """
