from enum import Enum

import rospy
from geometry_msgs.msg import TransformStamped
from py_trees import Status
from tf2_msgs.msg import TFMessage

import giskardpy.identifier as identifier
import giskardpy.utils.tfwrapper as tf
from giskardpy.configs.data_types import TfPublishingModes
from giskardpy.tree.behaviors.plugin import GiskardBehavior
from giskardpy.utils.tfwrapper import normalize_quaternion_msg


class TFPublisher(GiskardBehavior):
    """
    Published tf for attached and environment objects.
    """

    @profile
    def __init__(self, name: str, mode: TfPublishingModes, tf_topic: str, enabled: bool):
        super().__init__(name)
        self.original_links = set(self.world.link_names)
        self.tf_pub = rospy.Publisher(tf_topic, TFMessage, queue_size=10)
<<<<<<< HEAD
        self.publish_attached_objects = publish_attached_objects
        self.publish_world_objects = publish_world_objects
        self.robot_names = self.collision_scene.robot_names
=======
        self.mode = mode
>>>>>>> 3e9b202f

    def make_transform(self, parent_frame, child_frame, pose):
        tf = TransformStamped()
        tf.header.frame_id = parent_frame
        tf.header.stamp = rospy.get_rostime()
        tf.child_frame_id = child_frame
        tf.transform.translation.x = pose.position.x
        tf.transform.translation.y = pose.position.y
        tf.transform.translation.z = pose.position.z
        tf.transform.rotation = normalize_quaternion_msg(pose.orientation)
        return tf

    @profile
    def update(self):
        try:
            with self.get_god_map() as god_map:
<<<<<<< HEAD
                tf_msg = TFMessage()
                if self.publish_attached_objects:
                    for robot_name in self.robot_names:
                        robot_links = set(self.world.groups[robot_name].link_names)
=======
                if self.mode == TfPublishingModes.all:
                    self.tf_pub.publish(self.world.as_tf_msg())
                else:
                    tf_msg = TFMessage()
                    if self.mode in [TfPublishingModes.attached_objects, TfPublishingModes.attached_and_world_objects]:
                        robot_links = set(self.robot.link_names)
>>>>>>> 3e9b202f
                        attached_links = robot_links - self.original_links
                        if attached_links:
                            get_fk = self.world.compute_fk_pose
                            for link_name in attached_links:
<<<<<<< HEAD
                                parent_link_name = self.world.groups[robot_name].get_parent_link_of_link(link_name)
                                fk = get_fk(parent_link_name, link_name)
                                tf = self.make_transform(fk.header.frame_id, str(link_name), fk.pose)
                                tf_msg.transforms.append(tf)
                if self.publish_world_objects:
                    for group_name, group in self.world.groups.items():
                        if group_name in self.robot_names:
                            # robot frames will exist for sure
                            continue
                        if len(group.joints) > 0:
                            continue
                        get_fk = self.world.compute_fk_pose
                        fk = get_fk(self.world.root_link_name, group.root_link_name)
                        tf = self.make_transform(fk.header.frame_id, str(group.root_link_name), fk.pose)
                        tf_msg.transforms.append(tf)
                self.tf_pub.publish(tf_msg)
=======
                                parent_link_name = self.robot.get_parent_link_of_link(link_name)
                                fk = get_fk(parent_link_name, link_name)
                                tf = self.make_transform(fk.header.frame_id, str(link_name), fk.pose)
                                tf_msg.transforms.append(tf)
                    if self.mode in [TfPublishingModes.world_objects, TfPublishingModes.attached_and_world_objects]:
                        for group_name, group in self.world.groups.items():
                            if group_name == self.god_map.unsafe_get_data(identifier.robot_group_name):
                                # robot frames will exist for sure
                                continue
                            if len(group.joins) > 0:
                                continue
                            get_fk = self.world.compute_fk_pose
                            fk = get_fk(self.world.root_link_name, group.root_link_name)
                            tf = self.make_transform(fk.header.frame_id, str(group.root_link_name), fk.pose)
                            tf_msg.transforms.append(tf)
                    self.tf_pub.publish(tf_msg)

>>>>>>> 3e9b202f

        except KeyError as e:
            pass
        except UnboundLocalError as e:
            pass
        except ValueError as e:
            pass
        return Status.SUCCESS<|MERGE_RESOLUTION|>--- conflicted
+++ resolved
@@ -22,13 +22,8 @@
         super().__init__(name)
         self.original_links = set(self.world.link_names)
         self.tf_pub = rospy.Publisher(tf_topic, TFMessage, queue_size=10)
-<<<<<<< HEAD
-        self.publish_attached_objects = publish_attached_objects
-        self.publish_world_objects = publish_world_objects
+        self.mode = mode
         self.robot_names = self.collision_scene.robot_names
-=======
-        self.mode = mode
->>>>>>> 3e9b202f
 
     def make_transform(self, parent_frame, child_frame, pose):
         tf = TransformStamped()
@@ -45,51 +40,27 @@
     def update(self):
         try:
             with self.get_god_map() as god_map:
-<<<<<<< HEAD
-                tf_msg = TFMessage()
-                if self.publish_attached_objects:
-                    for robot_name in self.robot_names:
-                        robot_links = set(self.world.groups[robot_name].link_names)
-=======
                 if self.mode == TfPublishingModes.all:
                     self.tf_pub.publish(self.world.as_tf_msg())
                 else:
                     tf_msg = TFMessage()
                     if self.mode in [TfPublishingModes.attached_objects, TfPublishingModes.attached_and_world_objects]:
-                        robot_links = set(self.robot.link_names)
->>>>>>> 3e9b202f
+                        for robot_name in self.robot_names:
+                        robot_links = set(self.world.groups[robot_name].link_names)
                         attached_links = robot_links - self.original_links
                         if attached_links:
                             get_fk = self.world.compute_fk_pose
                             for link_name in attached_links:
-<<<<<<< HEAD
                                 parent_link_name = self.world.groups[robot_name].get_parent_link_of_link(link_name)
                                 fk = get_fk(parent_link_name, link_name)
                                 tf = self.make_transform(fk.header.frame_id, str(link_name), fk.pose)
                                 tf_msg.transforms.append(tf)
-                if self.publish_world_objects:
-                    for group_name, group in self.world.groups.items():
-                        if group_name in self.robot_names:
-                            # robot frames will exist for sure
-                            continue
-                        if len(group.joints) > 0:
-                            continue
-                        get_fk = self.world.compute_fk_pose
-                        fk = get_fk(self.world.root_link_name, group.root_link_name)
-                        tf = self.make_transform(fk.header.frame_id, str(group.root_link_name), fk.pose)
-                        tf_msg.transforms.append(tf)
-                self.tf_pub.publish(tf_msg)
-=======
-                                parent_link_name = self.robot.get_parent_link_of_link(link_name)
-                                fk = get_fk(parent_link_name, link_name)
-                                tf = self.make_transform(fk.header.frame_id, str(link_name), fk.pose)
-                                tf_msg.transforms.append(tf)
-                    if self.mode in [TfPublishingModes.world_objects, TfPublishingModes.attached_and_world_objects]:
+                if self.mode in [TfPublishingModes.world_objects, TfPublishingModes.attached_and_world_objects]:
                         for group_name, group in self.world.groups.items():
-                            if group_name == self.god_map.unsafe_get_data(identifier.robot_group_name):
+                            if group_name in self.robot_names:
                                 # robot frames will exist for sure
                                 continue
-                            if len(group.joins) > 0:
+                            if len(group.joints) > 0:
                                 continue
                             get_fk = self.world.compute_fk_pose
                             fk = get_fk(self.world.root_link_name, group.root_link_name)
@@ -97,7 +68,6 @@
                             tf_msg.transforms.append(tf)
                     self.tf_pub.publish(tf_msg)
 
->>>>>>> 3e9b202f
 
         except KeyError as e:
             pass
