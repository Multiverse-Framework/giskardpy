from typing import Optional

from rospy import ROSException

from giskardpy.data_types import JointStates, PrefixName
from giskardpy.model.world import SubWorldTree

from queue import Queue, Empty

import rospy
from py_trees import Status
from sensor_msgs.msg import JointState

import giskardpy.identifier as identifier
from giskardpy.tree.behaviors.plugin import GiskardBehavior
from giskardpy.utils import logging
import giskardpy.utils.tfwrapper as tf


class SyncConfiguration(GiskardBehavior):

    @profile
<<<<<<< HEAD
    def __init__(self, group_name, joint_state_topic='joint_states'):
        """
        :type js_identifier: str
        """
        self.joint_state_topic = joint_state_topic
=======
    def __init__(self, joint_state_topic: str):
        self.joint_state_topic: str = joint_state_topic
        if not self.joint_state_topic.startswith('/'):
            self.joint_state_topic = '/' + self.joint_state_topic
>>>>>>> 3e9b202f
        super().__init__(str(self))
        self.mjs: Optional[JointStates] = None
        self.group_name = group_name
        self.lock = Queue(maxsize=1)

    @profile
    def setup(self, timeout=0.0):
        msg = None
        while msg is None and not rospy.is_shutdown():
            try:
                msg = rospy.wait_for_message(self.joint_state_topic, JointState, rospy.Duration(1))
                self.lock.put(msg)
            except ROSException as e:
                logging.logwarn(f'Waiting for topic \'{self.joint_state_topic}\' to appear.')
        self.joint_state_sub = rospy.Subscriber(self.joint_state_topic, JointState, self.cb, queue_size=1)
        return super().setup(timeout)

    def cb(self, data):
        try:
            self.lock.get_nowait()
        except Empty:
            pass
        self.lock.put(data)

    @profile
    def update(self):
        try:
            if self.mjs is None:
                js = self.lock.get()
            else:
                js = self.lock.get_nowait()
            self.mjs = JointStates.from_msg(js, self.group_name)
        except Empty:
            pass

        self.get_world().state.update(self.mjs)
        self.world.notify_state_change()
        return Status.RUNNING

    def __str__(self):
        return f'{super().__str__()} ({self.joint_state_topic})'
<|MERGE_RESOLUTION|>--- conflicted
+++ resolved
@@ -20,18 +20,13 @@
 class SyncConfiguration(GiskardBehavior):
 
     @profile
-<<<<<<< HEAD
     def __init__(self, group_name, joint_state_topic='joint_states'):
         """
         :type js_identifier: str
         """
         self.joint_state_topic = joint_state_topic
-=======
-    def __init__(self, joint_state_topic: str):
-        self.joint_state_topic: str = joint_state_topic
         if not self.joint_state_topic.startswith('/'):
             self.joint_state_topic = '/' + self.joint_state_topic
->>>>>>> 3e9b202f
         super().__init__(str(self))
         self.mjs: Optional[JointStates] = None
         self.group_name = group_name
