import py_trees
import rospy
from visualization_msgs.msg import Marker, MarkerArray

from giskardpy.model.ros_msg_visualization import ROSMsgVisualization
from giskardpy.tree.behaviors.plugin import GiskardBehavior
from giskardpy.utils.decorators import catch_and_raise_to_blackboard, record_time


class VisualizationBehavior(GiskardBehavior):
    @profile
    def __init__(self, name, ensure_publish=False):
        super().__init__(name)
        self.ensure_publish = ensure_publish
<<<<<<< HEAD
        self.visualizer = ROSMsgVisualization()
=======
        self.marker_ids = {}
        self.tf_root = str(self.world.root_link_name)

    @profile
    def setup(self, timeout):
        self.publisher = rospy.Publisher('~visualization_marker_array', MarkerArray, queue_size=10)
        return super().setup(timeout)
>>>>>>> b4da5331

    @catch_and_raise_to_blackboard
    @record_time
    @profile
    def update(self):
        self.visualizer.publish_markers()
        if self.ensure_publish:
            rospy.sleep(0.1)
<<<<<<< HEAD
        return py_trees.common.Status.RUNNING
=======
        return py_trees.common.Status.SUCCESS

    def clear_marker(self):
        msg = MarkerArray()
        for i in self.marker_ids.values():
            marker = Marker()
            marker.action = Marker.DELETE
            marker.id = i
            marker.ns = 'planning_visualization'
            msg.markers.append(marker)
        self.publisher.publish(msg)
        self.marker_ids = {}
>>>>>>> b4da5331
<|MERGE_RESOLUTION|>--- conflicted
+++ resolved
@@ -12,17 +12,7 @@
     def __init__(self, name, ensure_publish=False):
         super().__init__(name)
         self.ensure_publish = ensure_publish
-<<<<<<< HEAD
         self.visualizer = ROSMsgVisualization()
-=======
-        self.marker_ids = {}
-        self.tf_root = str(self.world.root_link_name)
-
-    @profile
-    def setup(self, timeout):
-        self.publisher = rospy.Publisher('~visualization_marker_array', MarkerArray, queue_size=10)
-        return super().setup(timeout)
->>>>>>> b4da5331
 
     @catch_and_raise_to_blackboard
     @record_time
@@ -31,19 +21,4 @@
         self.visualizer.publish_markers()
         if self.ensure_publish:
             rospy.sleep(0.1)
-<<<<<<< HEAD
-        return py_trees.common.Status.RUNNING
-=======
-        return py_trees.common.Status.SUCCESS
-
-    def clear_marker(self):
-        msg = MarkerArray()
-        for i in self.marker_ids.values():
-            marker = Marker()
-            marker.action = Marker.DELETE
-            marker.id = i
-            marker.ns = 'planning_visualization'
-            msg.markers.append(marker)
-        self.publisher.publish(msg)
-        self.marker_ids = {}
->>>>>>> b4da5331
+        return py_trees.common.Status.SUCCESS