--- conflicted
+++ resolved
@@ -241,93 +241,6 @@
     def tick(self):
         self.tree.tick()
 
-<<<<<<< HEAD
-=======
-    @abc.abstractmethod
-    def add_visualization_marker_behavior(self,
-                                          add_to_sync: Optional[bool] = None,
-                                          add_to_planning: Optional[bool] = None,
-                                          add_to_control_loop: Optional[bool] = None,
-                                          use_decomposed_meshes: bool = True):
-        ...
-
-    @abc.abstractmethod
-    def add_sleeper(self, time: float):
-        ...
-
-    @abc.abstractmethod
-    def configure_max_trajectory_length(self, enabled: bool, length: float):
-        ...
-
-    @abc.abstractmethod
-    def sync_joint_state_topic(self, group_name: str, topic_name: str):
-        ...
-
-    @abc.abstractmethod
-    def sync_odometry_topic(self, topic_name: str, joint_name: PrefixName):
-        ...
-
-    @abc.abstractmethod
-    def add_follow_joint_traj_action_server(self, namespace: str, state_topic: str, group_name: str,
-                                            fill_velocity_values: bool, path_tolerance: Dict[Derivatives, float] = None):
-        ...
-
-    @abc.abstractmethod
-    def add_joint_velocity_controllers(self, namespaces: List[str]):
-        ...
-
-    @abc.abstractmethod
-    def add_joint_velocity_group_controllers(self, namespaces: str):
-        ...
-
-    @abc.abstractmethod
-    def add_cmd_vel_publisher(self, joint_name: PrefixName):
-        ...
-
-    @abc.abstractmethod
-    def add_base_traj_action_server(self, cmd_vel_topic: str, track_only_velocity: bool = False,
-                                    joint_name: PrefixName = None):
-        ...
-
-    @abc.abstractmethod
-    def base_tracking_enabled(self) -> bool:
-        ...
-
-    @abc.abstractmethod
-    def add_evaluate_debug_expressions(self):
-        ...
-
-    @abc.abstractmethod
-    def sync_6dof_joint_with_tf_frame(self, joint_name: PrefixName, tf_parent_frame: str, tf_child_frame: str):
-        ...
-
-    @abc.abstractmethod
-    def add_plot_trajectory(self, normalize_position: bool = False, wait: bool = False):
-        ...
-
-    @abc.abstractmethod
-    def add_plot_debug_trajectory(self, normalize_position: bool = False, wait: bool = False):
-        ...
-
-    @abc.abstractmethod
-    def add_qp_data_publisher(self, publish_lb: bool = False, publish_ub: bool = False,
-                              publish_lbA: bool = False, publish_ubA: bool = False,
-                              publish_bE: bool = False, publish_Ax: bool = False,
-                              publish_Ex: bool = False, publish_xdot: bool = False,
-                              publish_weights: bool = False, publish_g: bool = False,
-                              publish_debug: bool = False, *args, **kwargs):
-        ...
-
-    @abc.abstractmethod
-    def add_debug_marker_publisher(self):
-        ...
-
-    @abc.abstractmethod
-    def add_tf_publisher(self, include_prefix: bool = False, tf_topic: str = 'tf',
-                         mode: TfPublishingModes = TfPublishingModes.attached_and_world_objects):
-        ...
-
->>>>>>> 9512086b
     def setup(self, timeout=30):
         self.tree.setup(timeout)
 
