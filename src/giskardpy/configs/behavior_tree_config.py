from abc import ABC, abstractmethod
from typing import Optional

from giskardpy.exceptions import SetupException
from giskardpy.god_map import god_map
from giskardpy.tree.behaviors.tf_publisher import TfPublishingModes
from giskardpy.tree.branches.giskard_bt import GiskardBT
from giskardpy.tree.control_modes import ControlModes


class BehaviorTreeConfig(ABC):

    def __init__(self, mode: ControlModes, control_loop_max_hz: float = 50, simulation_max_hz: Optional[float] = None):
        """

        :param mode: Defines the default setup of the behavior tree.
        :param control_loop_max_hz: if mode == ControlModes.standalone: limits the simulation speed
                       if mode == ControlModes.open_loop: limits the control loop of the base tracker
                       if mode == ControlModes.close_loop: limits the control loop
        """
        self._control_mode = mode
        self.control_loop_max_hz = control_loop_max_hz
        self.simulation_max_hz = simulation_max_hz

    @abstractmethod
    def setup(self):
        """
        Implement this method to configure the behavior tree using it's self. methods.
        """

    @property
    def tree(self) -> GiskardBT:
        return god_map.tree

    def _create_behavior_tree(self):
        god_map.tree = GiskardBT(control_mode=self._control_mode)

    def set_defaults(self):
        pass

    def set_tree_tick_rate(self, rate: float = 0.05):
        """
        How often the tree ticks per second.
        :param rate: in /s
        """
        self.tree_tick_rate = rate

    def add_visualization_marker_publisher(self,
                                           add_to_sync: Optional[bool] = None,
                                           add_to_control_loop: Optional[bool] = None,
                                           use_decomposed_meshes: bool = True):
        """

        :param add_to_sync: Markers are published while waiting for a goal.
        :param add_to_control_loop: Markers are published during the closed loop control sequence, this is slow.
        :param use_decomposed_meshes: True: publish decomposed meshes used for collision avoidance, these likely only
                                            available on the machine where Giskard is running.
                                      False: use meshes defined in urdf.
        """
        if add_to_sync:
            self.tree.wait_for_goal.publish_state.add_visualization_marker_behavior(use_decomposed_meshes)
        if add_to_control_loop:
            self.tree.control_loop_branch.publish_state.add_visualization_marker_behavior(
                use_decomposed_meshes)

    def add_qp_data_publisher(self, publish_lb: bool = False, publish_ub: bool = False,
                              publish_lbA: bool = False, publish_ubA: bool = False,
                              publish_bE: bool = False, publish_Ax: bool = False,
                              publish_Ex: bool = False, publish_xdot: bool = False,
                              publish_weights: bool = False, publish_g: bool = False,
                              publish_debug: bool = False, add_to_base: bool = False):
        """
        QP data is streamed and can be visualized in e.g. plotjuggler. Useful for debugging.
        """
        self.add_evaluate_debug_expressions()
        if god_map.is_open_loop():
            self.tree.execute_traj.base_closed_loop.publish_state.add_qp_data_publisher(
                publish_lb=publish_lb,
                publish_ub=publish_ub,
                publish_lbA=publish_lbA,
                publish_ubA=publish_ubA,
                publish_bE=publish_bE,
                publish_Ax=publish_Ax,
                publish_Ex=publish_Ex,
                publish_xdot=publish_xdot,
                publish_weights=publish_weights,
                publish_g=publish_g,
                publish_debug=publish_debug)
        else:
            self.tree.control_loop_branch.publish_state.add_qp_data_publisher(
                publish_lb=publish_lb,
                publish_ub=publish_ub,
                publish_lbA=publish_lbA,
                publish_ubA=publish_ubA,
                publish_bE=publish_bE,
                publish_Ax=publish_Ax,
                publish_Ex=publish_Ex,
                publish_xdot=publish_xdot,
                publish_weights=publish_weights,
                publish_g=publish_g,
                publish_debug=publish_debug)

    def add_trajectory_plotter(self, normalize_position: bool = False, wait: bool = False):
        """
        Plots the generated trajectories.
        :param normalize_position: Positions are centered around zero.
        :param wait: True: Behavior tree waits for this plotter to finish.
                     False: Plot is generated in a separate thread to not slow down Giskard.
        """
        self.tree.cleanup_control_loop.add_plot_trajectory(normalize_position, wait)

    def add_debug_trajectory_plotter(self, normalize_position: bool = False, wait: bool = False):
        """
        Plots debug expressions defined in goals.
        """
        self.add_evaluate_debug_expressions()
        self.tree.cleanup_control_loop.add_plot_debug_trajectory(normalize_position=normalize_position,
                                                                 wait=wait)

    def add_gantt_chart_plotter(self):
        self.add_evaluate_debug_expressions()
        self.tree.cleanup_control_loop.add_plot_gantt_chart()

    def add_goal_graph_plotter(self):
        self.add_evaluate_debug_expressions()
        self.tree.prepare_control_loop.add_plot_goal_graph()

    def add_debug_marker_publisher(self):
        """
        Publishes debug expressions defined in goals.
        """
        self.add_evaluate_debug_expressions()
        self.tree.control_loop_branch.publish_state.add_debug_marker_publisher()

    def add_tf_publisher(self, include_prefix: bool = True, tf_topic: str = 'tf',
                         mode: TfPublishingModes = TfPublishingModes.attached_and_world_objects):
        """
        Publishes tf for Giskard's internal state.
        """
        self.tree.wait_for_goal.publish_state.add_tf_publisher(include_prefix=include_prefix,
                                                               tf_topic=tf_topic,
                                                               mode=mode)

    def add_evaluate_debug_expressions(self):
        self.tree.prepare_control_loop.add_compile_debug_expressions()
        if god_map.is_closed_loop():
            self.tree.control_loop_branch.add_evaluate_debug_expressions(log_traj=False)
        else:
            self.tree.control_loop_branch.add_evaluate_debug_expressions(log_traj=True)
        if god_map.is_open_loop():
            god_map.tree.execute_traj.prepare_base_control.add_compile_debug_expressions()
            god_map.tree.execute_traj.base_closed_loop.add_evaluate_debug_expressions(log_traj=False)

    def add_js_publisher(self, topic_name: Optional[str] = None, include_prefix: bool = False):
        """
        Publishes joint states for Giskard's internal state.
        """
        god_map.tree.control_loop_branch.publish_state.add_joint_state_publisher(include_prefix=include_prefix,
                                                                                 topic_name=topic_name,
                                                                                 only_prismatic_and_revolute=True)
        god_map.tree.wait_for_goal.publish_state.add_joint_state_publisher(include_prefix=include_prefix,
                                                                           topic_name=topic_name,
                                                                           only_prismatic_and_revolute=True)

    def add_free_variable_publisher(self, topic_name: Optional[str] = None, include_prefix: bool = False):
        """
        Publishes joint states for Giskard's internal state.
        """
        god_map.tree.control_loop_branch.publish_state.add_joint_state_publisher(include_prefix=include_prefix,
                                                                                 topic_name=topic_name,
                                                                                 only_prismatic_and_revolute=False)
        god_map.tree.wait_for_goal.publish_state.add_joint_state_publisher(include_prefix=include_prefix,
                                                                           topic_name=topic_name,
                                                                           only_prismatic_and_revolute=False)


class StandAloneBTConfig(BehaviorTreeConfig):
    def __init__(self,
                 debug_mode: bool = False,
                 publish_js: bool = False,
                 publish_free_variables: bool = False,
                 publish_tf: bool = False,
                 simulation_max_hz: Optional[float] = None):
        """
        The default behavior tree for Giskard in standalone mode. Make sure to set up the robot interface accordingly.
        :param debug_mode: enable various debugging tools.
        :param publish_js: publish current world state.
        :param publish_tf: publish all link poses in tf.
        :param simulation_max_hz: if not None, will limit the frequency of the simulation.
        """
        if god_map.is_in_github_workflow():
            debug_mode = False
            simulation_max_hz = None
        super().__init__(ControlModes.standalone, simulation_max_hz=simulation_max_hz)
        self.debug_mode = debug_mode
        self.publish_js = publish_js
        self.publish_free_variables = publish_free_variables
        self.publish_tf = publish_tf
        if publish_js and publish_free_variables:
            raise SetupException('publish_js and publish_free_variables cannot be True at the same time.')

    def setup(self):
        self.add_visualization_marker_publisher(add_to_sync=True, add_to_control_loop=True)
        if self.publish_tf:
            self.add_tf_publisher(include_prefix=True, mode=TfPublishingModes.all)
        self.add_gantt_chart_plotter()
        self.add_goal_graph_plotter()
        if self.debug_mode:
            self.add_trajectory_plotter(wait=True)
            self.add_debug_trajectory_plotter(wait=True)
            self.add_debug_marker_publisher()
        # self.add_debug_marker_publisher()
        if self.publish_js:
            self.add_js_publisher()
        if self.publish_free_variables:
            self.add_free_variable_publisher()


class OpenLoopBTConfig(BehaviorTreeConfig):
    def __init__(self, debug_mode: bool = False, control_loop_max_hz: float = 50,
                 simulation_max_hz: Optional[float] = None):
        """
        The default behavior tree for Giskard in open-loop mode. It will first plan the trajectory in simulation mode
        and then publish it to connected joint trajectory followers. The base trajectory is tracked with a closed-loop
        controller.
        :param debug_mode:  enable various debugging tools.
        :param control_loop_max_hz: if not None, limits the frequency of the base trajectory controller.
        """
        super().__init__(ControlModes.open_loop, control_loop_max_hz=control_loop_max_hz,
                         simulation_max_hz=simulation_max_hz)
        if god_map.is_in_github_workflow():
            debug_mode = False
        self.debug_mode = debug_mode

    def setup(self):
        self.add_visualization_marker_publisher(add_to_sync=True, add_to_control_loop=True)
        self.add_gantt_chart_plotter()
        self.add_goal_graph_plotter()
        if self.debug_mode:
            self.add_trajectory_plotter(wait=True)
            self.add_debug_trajectory_plotter(wait=True)
            self.add_debug_marker_publisher()
            # self.add_qp_data_publisher(
            #     publish_debug=True,
            #     publish_xdot=True,
            #     # publish_lbA=True,
            #     # publish_ubA=True
            # )


class ClosedLoopBTConfig(BehaviorTreeConfig):
    def __init__(self, debug_mode: bool = False, control_loop_max_hz: float = 50,
                 simulation_max_hz: Optional[float] = None):
        """
        The default configuration for Giskard in closed loop mode. Make use to set up the robot interface accordingly.
        :param debug_mode: If True, will publish debug data on topics. This will significantly slow down the control loop.
        :param control_loop_max_hz: Limits the control loop frequency. If None, it will go as fast as possible.
        """
        super().__init__(ControlModes.close_loop, control_loop_max_hz=control_loop_max_hz,
                         simulation_max_hz=simulation_max_hz)
        if god_map.is_in_github_workflow():
            debug_mode = False
        self.debug_mode = debug_mode

    def setup(self):
        self.add_visualization_marker_publisher(add_to_sync=True, add_to_control_loop=False)
        # self.add_qp_data_publisher(publish_xdot=True, publish_lb=True, publish_ub=True)
        self.add_gantt_chart_plotter()
        self.add_goal_graph_plotter()
        if self.debug_mode:
            self.add_trajectory_plotter(wait=True)
<<<<<<< HEAD
            # self.add_debug_trajectory_plotter(wait=True)
            # self.add_debug_marker_publisher()
            self.add_qp_data_publisher(
                publish_debug=True,
                publish_xdot=True,
                # publish_lbA=True,
                # publish_ubA=True
            )
=======
            self.add_debug_trajectory_plotter(wait=True)
            self.add_debug_marker_publisher()
            # self.add_qp_data_publisher(
            #     publish_debug=True,
            #     publish_xdot=True,
            #     # publish_lbA=True,
            #     # publish_ubA=True
            # )
>>>>>>> 047fe938
<|MERGE_RESOLUTION|>--- conflicted
+++ resolved
@@ -269,22 +269,11 @@
         self.add_goal_graph_plotter()
         if self.debug_mode:
             self.add_trajectory_plotter(wait=True)
-<<<<<<< HEAD
-            # self.add_debug_trajectory_plotter(wait=True)
+            self.add_debug_trajectory_plotter(wait=True)
             # self.add_debug_marker_publisher()
-            self.add_qp_data_publisher(
-                publish_debug=True,
-                publish_xdot=True,
-                # publish_lbA=True,
-                # publish_ubA=True
-            )
-=======
-            self.add_debug_trajectory_plotter(wait=True)
-            self.add_debug_marker_publisher()
             # self.add_qp_data_publisher(
             #     publish_debug=True,
             #     publish_xdot=True,
             #     # publish_lbA=True,
             #     # publish_ubA=True
-            # )
->>>>>>> 047fe938
+            # )