from copy import deepcopy
from typing import Dict, Optional, List, Union, Tuple

from tf2_py import LookupException

import giskardpy.utils.tfwrapper as tf
import numpy as np
import rospy
from py_trees import Blackboard

from giskardpy import identifier
from giskardpy.configs.data_types import CollisionCheckerLib, GeneralConfig, \
    BehaviorTreeConfig, QPSolverConfig, CollisionAvoidanceConfig, ControlModes, RobotInterfaceConfig, HardwareConfig, \
    TfPublishingModes
from giskardpy.data_types import PrefixName
from giskardpy.exceptions import GiskardException
from giskardpy.god_map import GodMap
<<<<<<< HEAD
from giskardpy.model.joints import Joint, FixedJoint
from giskardpy.model.utils import robot_name_from_urdf_string
=======
from giskardpy.model.joints import Joint, FixedJoint, OmniDrive, DiffDrive
>>>>>>> 3e9b202f
from giskardpy.model.world import WorldTree
from giskardpy.my_types import my_string
from giskardpy.tree.garden import OpenLoop, ClosedLoop, StandAlone
from giskardpy.utils import logging
from giskardpy.utils.time_collector import TimeCollector


class Giskard:
    def __init__(self):
        self.collision_checker: CollisionCheckerLib = CollisionCheckerLib.bpb
        self.general_config: GeneralConfig = GeneralConfig()
        self.qp_solver_config: QPSolverConfig = QPSolverConfig()
        self.behavior_tree_config: BehaviorTreeConfig = BehaviorTreeConfig()
        self.collision_avoidance_configs: Dict[str, CollisionAvoidanceConfig] = defaultdict(CollisionAvoidanceConfig)
        self.robot_interface_configs: List[RobotInterfaceConfig] = []
        self.hardware_config: HardwareConfig = HardwareConfig()
        self._god_map = GodMap.init_from_paramserver()
        self._god_map.set_data(identifier.giskard, self)
        self._god_map.set_data(identifier.timer_collector, TimeCollector(self._god_map))
        self._controlled_joints = []
        self.root_link_name = None
        blackboard = Blackboard
        blackboard.god_map = self._god_map
        self._backup = {}
        self.group_names = []

<<<<<<< HEAD
    @property
    def collision_avoidance_config(self):
        return self.collision_avoidance_configs[self.get_default_group_name()]

    def add_robot_urdf(self, urdf: str, name: str, **kwargs):
        robot = RobotInterfaceConfig(urdf, name=name, **kwargs)
=======
    def configure_VisualizationBehavior(self, enabled=True, in_planning_loop=False):
        self.behavior_tree_config.plugin_config['VisualizationBehavior']['enabled'] = enabled
        self.behavior_tree_config.plugin_config['VisualizationBehavior']['in_planning_loop'] = in_planning_loop

    def configure_CollisionMarker(self, enabled=True, in_planning_loop=False):
        self.behavior_tree_config.plugin_config['CollisionMarker']['enabled'] = enabled
        self.behavior_tree_config.plugin_config['CollisionMarker']['in_planning_loop'] = in_planning_loop

    def add_robot_urdf(self, urdf: str, **kwargs):
        robot = RobotInterfaceConfig(urdf, **kwargs)
>>>>>>> 3e9b202f
        self.robot_interface_configs.append(robot)

    def add_robot_from_parameter_server(self, parameter_name: str = 'robot_description',
                                        joint_state_topics: List[str] = ('/joint_states',),
                                        group_name: Optional[str] = None, **kwargs):
        urdf = rospy.get_param(parameter_name)
        if group_name is None:
            group_name = robot_name_from_urdf_string(urdf)
            self.group_names.append(group_name)
        self.hardware_config.joint_state_topics.extend([(group_name, jst) for jst in joint_state_topics])
        self.add_robot_urdf(urdf, name=group_name, **kwargs)

    def register_controlled_joints(self, joint_names: List[str], group_name: Optional[str] = None):
        if group_name is None:
            group_name = self.group_names[0]
        joint_names = [PrefixName(j, group_name) for j in joint_names]
        self._controlled_joints.extend(joint_names)

    def disable_visualization(self):
        self.behavior_tree_config.plugin_config['CollisionMarker']['enabled'] = False
        self.behavior_tree_config.plugin_config['VisualizationBehavior']['enabled'] = False

    def disable_tf_publishing(self):
        self.behavior_tree_config.plugin_config['TFPublisher']['enabled'] = False

    def publish_all_tf(self):
        self.behavior_tree_config.plugin_config['TFPublisher']['mode'] = TfPublishingModes.all

    def add_joint(self, joint: Joint):
        joints = self._god_map.get_data(identifier.joints_to_add, default=[])
        joints.append(joint)

    def add_fixed_joint(self, parent_link: my_string, child_link: my_string,
                        homo_transform: Optional[np.ndarray] = None):
        if homo_transform is None:
            homo_transform = np.eye(4)
        if isinstance(parent_link, str):
            parent_link = PrefixName(parent_link, None)
        if isinstance(child_link, str):
            child_link = PrefixName(child_link, None)
        joint_name = PrefixName(f'{parent_link}_{child_link}_fixed_joint', None)
        joint = FixedJoint(name=joint_name,
                           parent_link_name=parent_link,
                           child_link_name=child_link,
                           parent_T_child=homo_transform)
        self.add_joint(joint)

    def set_joint_states_topic(self, topic_name: str):
        self.robot_interface_configs.joint_state_topic = topic_name

    def add_sync_tf_frame(self, parent_link, child_link):
        if not tf.wait_for_transform(parent_link, child_link, rospy.Time(), rospy.Duration(1)):
            raise LookupException(f'Cannot get transform of {parent_link}<-{child_link}')
        self.add_fixed_joint(parent_link=parent_link, child_link=child_link)
        self.behavior_tree_config.add_sync_tf_frame(parent_link, child_link)

<<<<<<< HEAD
    # def add_odometry_topic(self, odometry_topic, group_name=None):
    #     self.hardware_config.odometry_topics.append(odometry_topic)

    def add_follow_joint_trajectory_server(self, namespace, state_topic, group_name = None):
        if group_name is None:
            group_name = self.get_default_group_name()
        self.hardware_config.add_follow_joint_trajectory_server(namespace, state_topic, group_name=group_name)

    def get_default_group_name(self):
        if len(self.group_names) > 1:
            raise AttributeError(f'group name has to be set if you have multiple robots')
        return self.group_names[0]

    def add_omni_drive_interface(self, cmd_vel_topic, parent_link_name, child_link_name,
                                 odometry_topic, group_name=None):
        if group_name is None:
            group_name = self.get_default_group_name()
        child_link_name = PrefixName(child_link_name, group_name)
        self.hardware_config.add_omni_drive_interface(group_name=group_name,
                                                      cmd_vel_topic=cmd_vel_topic,
                                                      parent_link_name=parent_link_name,
                                                      child_link_name=child_link_name)
        joints = self._god_map.get_data(identifier.joints_to_add, default=[])
        brumbrum_joint = self.hardware_config.drive_interfaces[-1].make_joint(self._god_map)
        joints.append(brumbrum_joint)
        self._controlled_joints.append(brumbrum_joint.name)
        self.hardware_config.odometry_topics.append((odometry_topic, brumbrum_joint))

    def add_diff_drive_interface(self, parent_link_name: str, child_link_name: str,
                                 cmd_vel_topic: Optional[str] = None,
                                 translation_velocity_limit: Optional[float] = 0.2,
                                 rotation_velocity_limit: Optional[float] = 0.2,
                                 translation_acceleration_limit: Optional[float] = None,
                                 rotation_acceleration_limit: Optional[float] = None,
                                 translation_jerk_limit: Optional[float] = 5,
                                 rotation_jerk_limit: Optional[float] = 10):
        self.hardware_config.add_diff_drive_interface(cmd_vel_topic=cmd_vel_topic,
                                                      parent_link_name=parent_link_name,
                                                      child_link_name=child_link_name,
                                                      translation_velocity_limit=translation_velocity_limit,
                                                      rotation_velocity_limit=rotation_velocity_limit,
                                                      translation_acceleration_limit=translation_acceleration_limit,
                                                      rotation_acceleration_limit=rotation_acceleration_limit,
                                                      translation_jerk_limit=translation_jerk_limit,
                                                      rotation_jerk_limit=rotation_jerk_limit)
        joints = self._god_map.get_data(identifier.joints_to_add, default=[])
        brumbrum_joint = self.hardware_config.drive_interfaces[-1].make_joint(self._god_map)
        joints.append(brumbrum_joint)
        self._controlled_joints.append(brumbrum_joint.name)
=======
    def add_odometry_topic(self, odometry_topic, joint_name):
        self.hardware_config.odometry_node_kwargs.append({'odometry_topic': odometry_topic,
                                                          'joint_name': joint_name})

    def add_follow_joint_trajectory_server(self, namespace, state_topic, fill_velocity_values=False):
        self.hardware_config.follow_joint_trajectory_interfaces_kwargs.append({'namespace': namespace,
                                                                        'state_topic': state_topic,
                                                                        'fill_velocity_values': fill_velocity_values})

    def add_omni_drive_joint(self,
                             parent_link_name: str,
                             child_link_name: str,
                             name: Optional[str] = 'brumbrum',
                             odometry_topic: Optional[str] = None,
                             translation_velocity_limit: Optional[float] = 0.2,
                             rotation_velocity_limit: Optional[float] = 0.2,
                             translation_acceleration_limit: Optional[float] = None,
                             rotation_acceleration_limit: Optional[float] = None,
                             translation_jerk_limit: Optional[float] = 5,
                             rotation_jerk_limit: Optional[float] = 10,
                             odom_x_name: Optional[str] = 'odom_x',
                             odom_y_name: Optional[str] = 'odom_y',
                             odom_yaw_name: Optional[str] = 'odom_yaw'):
        brumbrum_joint = OmniDrive(parent_link_name=parent_link_name,
                                   child_link_name=child_link_name,
                                   name=name,
                                   odom_x_name=odom_x_name,
                                   odom_y_name=odom_y_name,
                                   odom_yaw_name=odom_yaw_name,
                                   translation_velocity_limit=translation_velocity_limit,
                                   rotation_velocity_limit=rotation_velocity_limit,
                                   translation_acceleration_limit=translation_acceleration_limit,
                                   rotation_acceleration_limit=rotation_acceleration_limit,
                                   translation_jerk_limit=translation_jerk_limit,
                                   rotation_jerk_limit=rotation_jerk_limit)
        self.add_joint(brumbrum_joint)
        if odometry_topic is not None:
            self.add_odometry_topic(odometry_topic=odometry_topic,
                                    joint_name=brumbrum_joint.name)

    def add_diff_drive_joint(self,
                             parent_link_name: str,
                             child_link_name: str,
                             name: Optional[str] = 'brumbrum',
                             odometry_topic: Optional[str] = None,
                             translation_velocity_limit: Optional[float] = 0.2,
                             rotation_velocity_limit: Optional[float] = 0.2,
                             translation_acceleration_limit: Optional[float] = None,
                             rotation_acceleration_limit: Optional[float] = None,
                             translation_jerk_limit: Optional[float] = 5,
                             rotation_jerk_limit: Optional[float] = 10,
                             odom_x_name: Optional[str] = 'odom_x',
                             odom_y_name: Optional[str] = 'odom_y',
                             odom_yaw_name: Optional[str] = 'odom_yaw'):
        brumbrum_joint = DiffDrive(parent_link_name=parent_link_name,
                                   child_link_name=child_link_name,
                                   name=name,
                                   odom_x_name=odom_x_name,
                                   odom_y_name=odom_y_name,
                                   odom_yaw_name=odom_yaw_name,
                                   translation_velocity_limit=translation_velocity_limit,
                                   rotation_velocity_limit=rotation_velocity_limit,
                                   translation_acceleration_limit=translation_acceleration_limit,
                                   rotation_acceleration_limit=rotation_acceleration_limit,
                                   translation_jerk_limit=translation_jerk_limit,
                                   rotation_jerk_limit=rotation_jerk_limit)
        self.add_joint(brumbrum_joint)
        if odometry_topic is not None:
            self.add_odometry_topic(odometry_topic=odometry_topic,
                                    joint_name=brumbrum_joint.name)

    def add_base_cmd_velocity(self,
                              cmd_vel_topic: str,
                              track_only_velocity: bool = False,
                              joint_name: Optional[my_string] = None):
        self.hardware_config.send_trajectory_to_cmd_vel_kwargs.append({'cmd_vel_topic': cmd_vel_topic,
                                                                'track_only_velocity': track_only_velocity,
                                                                'joint_name': joint_name})
>>>>>>> 3e9b202f

    def reset_config(self):
        for parameter, value in self._backup.items():
            setattr(self, parameter, deepcopy(value))

    def _create_parameter_backup(self):
        self._backup = {'qp_solver_config': deepcopy(self.qp_solver_config),
                        'general_config': deepcopy(self.general_config)}

    def grow(self):
        if len(self.robot_interface_configs) == 0:
            self.add_robot_from_parameter_server()
        self._create_parameter_backup()
        if self.root_link_name is None:
            self.root_link_name = tf.get_tf_root()
        world = WorldTree(self.root_link_name, self._god_map)
        world.delete_all_but_robots()
        world.register_controlled_joints(self._controlled_joints)

        if self.collision_checker == CollisionCheckerLib.bpb:
            logging.loginfo('Using bpb for collision checking.')
            from giskardpy.model.better_pybullet_syncer import BetterPyBulletSyncer
            collision_scene = BetterPyBulletSyncer(world)
        elif self.collision_checker == CollisionCheckerLib.pybullet:
            logging.loginfo('Using pybullet for collision checking.')
            from giskardpy.model.pybullet_syncer import PyBulletSyncer
            collision_scene = PyBulletSyncer(world)
        elif self.collision_checker == CollisionCheckerLib.none:
            logging.logwarn('Using no collision checking.')
            from giskardpy.model.collision_world_syncer import CollisionWorldSynchronizer
            collision_scene = CollisionWorldSynchronizer(world)
        else:
            raise KeyError(f'Unknown collision checker {self.collision_checker}. '
                           f'Collision avoidance is disabled')
        self._god_map.set_data(identifier.collision_checker, self.collision_checker)
        self._god_map.set_data(identifier.collision_scene, collision_scene)
        if self.general_config.control_mode == ControlModes.open_loop:
            self._tree = OpenLoop(self._god_map)
        elif self.general_config.control_mode == ControlModes.close_loop:
            self._tree = ClosedLoop(self._god_map)
        elif self.general_config.control_mode == ControlModes.stand_alone:
            self._tree = StandAlone(self._god_map)
        else:
            raise KeyError(f'Robot interface mode \'{self.general_config.control_mode}\' is not supported.')

        self._controlled_joints_sanity_check()

    def _controlled_joints_sanity_check(self):
        world = self._god_map.get_data(identifier.world)
        non_controlled_joints = set(world.movable_joints).difference(set(world.controlled_joints))
        if len(world.controlled_joints) == 0:
            raise GiskardException('No joints are flagged as controlled.')
        logging.loginfo(f'The following joints are non-fixed according to the urdf, '
                        f'but not flagged as controlled: {non_controlled_joints}.')
        if len(self.hardware_config.send_trajectory_to_cmd_vel_kwargs) == 0:
            logging.loginfo('No cmd_vel topic has been registered.')

    def live(self):
        self.grow()
        self._god_map.get_data(identifier.tree_manager).live()<|MERGE_RESOLUTION|>--- conflicted
+++ resolved
@@ -15,12 +15,9 @@
 from giskardpy.data_types import PrefixName
 from giskardpy.exceptions import GiskardException
 from giskardpy.god_map import GodMap
-<<<<<<< HEAD
 from giskardpy.model.joints import Joint, FixedJoint
 from giskardpy.model.utils import robot_name_from_urdf_string
-=======
 from giskardpy.model.joints import Joint, FixedJoint, OmniDrive, DiffDrive
->>>>>>> 3e9b202f
 from giskardpy.model.world import WorldTree
 from giskardpy.my_types import my_string
 from giskardpy.tree.garden import OpenLoop, ClosedLoop, StandAlone
@@ -47,25 +44,22 @@
         self._backup = {}
         self.group_names = []
 
-<<<<<<< HEAD
+    def configure_VisualizationBehavior(self, enabled=True, in_planning_loop=False):
+        self.behavior_tree_config.plugin_config['VisualizationBehavior']['enabled'] = enabled
+        self.behavior_tree_config.plugin_config['VisualizationBehavior']['in_planning_loop'] = in_planning_loop
+
+    def configure_CollisionMarker(self, enabled=True, in_planning_loop=False):
+        self.behavior_tree_config.plugin_config['CollisionMarker']['enabled'] = enabled
+        self.behavior_tree_config.plugin_config['CollisionMarker']['in_planning_loop'] = in_planning_loop
+
+    def add_robot_urdf(self, urdf: str, **kwargs):
+        robot = RobotInterfaceConfig(urdf, **kwargs)
     @property
     def collision_avoidance_config(self):
         return self.collision_avoidance_configs[self.get_default_group_name()]
 
     def add_robot_urdf(self, urdf: str, name: str, **kwargs):
         robot = RobotInterfaceConfig(urdf, name=name, **kwargs)
-=======
-    def configure_VisualizationBehavior(self, enabled=True, in_planning_loop=False):
-        self.behavior_tree_config.plugin_config['VisualizationBehavior']['enabled'] = enabled
-        self.behavior_tree_config.plugin_config['VisualizationBehavior']['in_planning_loop'] = in_planning_loop
-
-    def configure_CollisionMarker(self, enabled=True, in_planning_loop=False):
-        self.behavior_tree_config.plugin_config['CollisionMarker']['enabled'] = enabled
-        self.behavior_tree_config.plugin_config['CollisionMarker']['in_planning_loop'] = in_planning_loop
-
-    def add_robot_urdf(self, urdf: str, **kwargs):
-        robot = RobotInterfaceConfig(urdf, **kwargs)
->>>>>>> 3e9b202f
         self.robot_interface_configs.append(robot)
 
     def add_robot_from_parameter_server(self, parameter_name: str = 'robot_description',
@@ -122,62 +116,13 @@
         self.add_fixed_joint(parent_link=parent_link, child_link=child_link)
         self.behavior_tree_config.add_sync_tf_frame(parent_link, child_link)
 
-<<<<<<< HEAD
-    # def add_odometry_topic(self, odometry_topic, group_name=None):
-    #     self.hardware_config.odometry_topics.append(odometry_topic)
-
-    def add_follow_joint_trajectory_server(self, namespace, state_topic, group_name = None):
-        if group_name is None:
-            group_name = self.get_default_group_name()
-        self.hardware_config.add_follow_joint_trajectory_server(namespace, state_topic, group_name=group_name)
-
-    def get_default_group_name(self):
-        if len(self.group_names) > 1:
-            raise AttributeError(f'group name has to be set if you have multiple robots')
-        return self.group_names[0]
-
-    def add_omni_drive_interface(self, cmd_vel_topic, parent_link_name, child_link_name,
-                                 odometry_topic, group_name=None):
-        if group_name is None:
-            group_name = self.get_default_group_name()
-        child_link_name = PrefixName(child_link_name, group_name)
-        self.hardware_config.add_omni_drive_interface(group_name=group_name,
-                                                      cmd_vel_topic=cmd_vel_topic,
-                                                      parent_link_name=parent_link_name,
-                                                      child_link_name=child_link_name)
-        joints = self._god_map.get_data(identifier.joints_to_add, default=[])
-        brumbrum_joint = self.hardware_config.drive_interfaces[-1].make_joint(self._god_map)
-        joints.append(brumbrum_joint)
-        self._controlled_joints.append(brumbrum_joint.name)
-        self.hardware_config.odometry_topics.append((odometry_topic, brumbrum_joint))
-
-    def add_diff_drive_interface(self, parent_link_name: str, child_link_name: str,
-                                 cmd_vel_topic: Optional[str] = None,
-                                 translation_velocity_limit: Optional[float] = 0.2,
-                                 rotation_velocity_limit: Optional[float] = 0.2,
-                                 translation_acceleration_limit: Optional[float] = None,
-                                 rotation_acceleration_limit: Optional[float] = None,
-                                 translation_jerk_limit: Optional[float] = 5,
-                                 rotation_jerk_limit: Optional[float] = 10):
-        self.hardware_config.add_diff_drive_interface(cmd_vel_topic=cmd_vel_topic,
-                                                      parent_link_name=parent_link_name,
-                                                      child_link_name=child_link_name,
-                                                      translation_velocity_limit=translation_velocity_limit,
-                                                      rotation_velocity_limit=rotation_velocity_limit,
-                                                      translation_acceleration_limit=translation_acceleration_limit,
-                                                      rotation_acceleration_limit=rotation_acceleration_limit,
-                                                      translation_jerk_limit=translation_jerk_limit,
-                                                      rotation_jerk_limit=rotation_jerk_limit)
-        joints = self._god_map.get_data(identifier.joints_to_add, default=[])
-        brumbrum_joint = self.hardware_config.drive_interfaces[-1].make_joint(self._god_map)
-        joints.append(brumbrum_joint)
-        self._controlled_joints.append(brumbrum_joint.name)
-=======
     def add_odometry_topic(self, odometry_topic, joint_name):
         self.hardware_config.odometry_node_kwargs.append({'odometry_topic': odometry_topic,
                                                           'joint_name': joint_name})
 
-    def add_follow_joint_trajectory_server(self, namespace, state_topic, fill_velocity_values=False):
+    def add_follow_joint_trajectory_server(self, namespace, state_topic, group_name = None, fill_velocity_values=False):
+        if group_name is None:
+            group_name = self.get_default_group_name()
         self.hardware_config.follow_joint_trajectory_interfaces_kwargs.append({'namespace': namespace,
                                                                         'state_topic': state_topic,
                                                                         'fill_velocity_values': fill_velocity_values})
@@ -212,6 +157,10 @@
         if odometry_topic is not None:
             self.add_odometry_topic(odometry_topic=odometry_topic,
                                     joint_name=brumbrum_joint.name)
+    def get_default_group_name(self):
+        if len(self.group_names) > 1:
+            raise AttributeError(f'group name has to be set if you have multiple robots')
+        return self.group_names[0]
 
     def add_diff_drive_joint(self,
                              parent_link_name: str,
@@ -251,7 +200,6 @@
         self.hardware_config.send_trajectory_to_cmd_vel_kwargs.append({'cmd_vel_topic': cmd_vel_topic,
                                                                 'track_only_velocity': track_only_velocity,
                                                                 'joint_name': joint_name})
->>>>>>> 3e9b202f
 
     def reset_config(self):
         for parameter, value in self._backup.items():
