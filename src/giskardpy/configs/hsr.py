--- conflicted
+++ resolved
@@ -8,15 +8,11 @@
 class HSR_Base(Giskard):
     def __init__(self, root_link_name: Optional[str] = None):
         super().__init__(root_link_name=root_link_name)
-<<<<<<< HEAD
-        self.configure_PlotTrajectory(enabled=True, wait=True)
-        # self.configure_PublishDebugExpressions(enabled=True)
-        self.configure_DebugMarkerPublisher(enabled=True)
-        self.configure_MaxTrajectoryLength(length=30)
-=======
         # self.set_qp_solver(SupportedQPSolver.gurobi)
         # self.configure_PlotTrajectory(enabled=True, wait=True)
->>>>>>> 85bf2099
+        # self.configure_PublishDebugExpressions(enabled=True)
+        # self.configure_DebugMarkerPublisher(enabled=True)
+        self.configure_MaxTrajectoryLength(length=30)
         self.load_moveit_self_collision_matrix('package://giskardpy/config/hsrb.srdf')
         self.set_default_external_collision_avoidance(soft_threshold=0.05,
                                                       hard_threshold=0.0)
