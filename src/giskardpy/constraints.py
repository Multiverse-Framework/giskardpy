from __future__ import division

import numbers
from collections import OrderedDict
from copy import deepcopy

import PyKDL as kdl
import numpy as np
from geometry_msgs.msg import Vector3Stamped, Vector3
from giskard_msgs.msg import Constraint as Constraint_msg

import giskardpy.identifier as identifier
import giskardpy.tfwrapper as tf
import tf_conversions as tc
from giskardpy import cas_wrapper as w
from giskardpy.data_types import SoftConstraint
from giskardpy.exceptions import GiskardException, ConstraintException
from giskardpy.input_system import \
    PoseStampedInput, Point3Input, Vector3Input, \
    Vector3StampedInput, FrameInput, \
    PointStampedInput, TranslationInput
from giskardpy.logging import logwarn
from rospy_message_converter.message_converter import \
    convert_dictionary_to_ros_message, \
    convert_ros_message_to_dictionary

WEIGHT_MAX = Constraint_msg.WEIGHT_MAX
WEIGHT_ABOVE_CA = Constraint_msg.WEIGHT_ABOVE_CA
WEIGHT_COLLISION_AVOIDANCE = Constraint_msg.WEIGHT_COLLISION_AVOIDANCE
WEIGHT_BELOW_CA = Constraint_msg.WEIGHT_BELOW_CA
WEIGHT_MIN = Constraint_msg.WEIGHT_MIN


class Constraint(object):
    def __init__(self, god_map, **kwargs):
        self.god_map = god_map

    def save_params_on_god_map(self, params):
        constraints = self.get_god_map().get_data(identifier.constraints_identifier)
        constraints[str(self)] = params
        self.get_god_map().set_data(identifier.constraints_identifier, constraints)

    def make_constraints(self):
        pass

    def get_identifier(self):
        return identifier.constraints_identifier + [str(self)]

    def get_world_object_pose(self, object_name, link_name):
        pass

    def get_god_map(self):
        """
        :rtype: giskardpy.god_map.GodMap
        """
        return self.god_map

    def get_world(self):
        """
        :rtype: giskardpy.world.World
        """
        return self.get_god_map().get_data(identifier.world)

    def get_robot(self):
        """
        :rtype: giskardpy.robot.Robot
        """
        return self.get_god_map().get_data(identifier.robot)

    def get_world_unsafe(self):
        """
        :rtype: giskardpy.world.World
        """
        return self.get_god_map().unsafe_get_data(identifier.world)

    def get_robot_unsafe(self):
        """
        :rtype: giskardpy.robot.Robot
        """
        return self.get_god_map().unsafe_get_data(identifier.robot)

    def get_input_joint_position(self, joint_name):
        """
        returns a symbol that referes to the given joint
        """
        key = identifier.joint_states + [joint_name, u'position']
        return self.god_map.to_symbol(key)

    def get_input_object_joint_position(self, object_name, joint_name):
        """
        returns a symbol that referes to the given joint
        """
        key = identifier.world + [u'get_object', (object_name,), u'joint_state', joint_name, u'position']
        return self.god_map.to_symbol(key)

    def get_input_sampling_period(self):
        return self.god_map.to_symbol(identifier.sample_period)

    # def make_polynomial_function(self, x, p1x, p1y,
    #                              p2x, p2y,
    #                              min_x, min_y):
    #     C = min_y
    #     B = min_x
    #
    #     order = math.log(((p2y - min_y) / (p1y - min_y)), ((min_x - p2x) / (min_x - p1x)))
    #     A = (p1y - C) / ((B - p1x) ** order)
    #
    #     return A * ((-x) + B) ** order + C
    #
    # def make_polynomial_function2(self, x, local_max_x, local_max_y,
    #                               local_min_x, local_min_y,
    #                               order):
    #     """
    #     function of form x**order - x**(order-1)
    #     :return:
    #     """
    #     order_1 = order
    #     order_2 = order - 1
    #     A = (order_2 / order_1) * (1 / (local_min_x - local_max_x))
    #     B = (order_1 ** order_1 / order_2 ** order_2) * (local_max_y - local_min_y)
    #     C = -local_max_x
    #     D = local_max_y
    #     return B * ((x + C) * A) ** order_1 - B * ((x + C) * A) ** order_2 + D
    #
    # def magic_weight_function(self, x, p1x, p1y,
    #                           p2x, p2y,
    #                           saddlex, saddley,
    #                           min_x, min_y):
    #     f0 = p1y
    #     f1 = self.make_polynomial_function(x, p1x, p1y, p2x, p2y, saddlex, saddley)
    #     f2 = self.make_polynomial_function2(x, saddlex, saddley, min_x, min_y, 3)
    #     f3 = min_y
    #     return w.if_less_eq(x, p1x, f0, w.if_less_eq(x, saddlex, f1, w.if_less_eq(x, min_x, f2, f3)))

    def __str__(self):
        return self.__class__.__name__

    def get_fk(self, root, tip):
        """
        Return the homogeneous transformation matrix root_T_tip as a function that is dependent on the joint state.
        :type root: str
        :type tip: str
        :return: root_T_tip
        """
        return self.get_robot().get_fk_expression(root, tip)

    def get_fk_evaluated(self, root, tip):
        """
        Return the homogeneous transformation matrix root_T_tip. This Matrix refers to the evaluated current transform.
        It is not dependent on the joint state.
        :type root: str
        :type tip: str
        :return: root_T_tip
        """
        return FrameInput(self.get_god_map().to_symbol,
                          prefix=identifier.fk_np +
                                 [(root, tip)]).get_frame()

    def get_input_float(self, name):
        """
        Returns a symbol that refers to the value of "name" on god map
        :type name: Union[str, unicode]
        :return: symbol
        """
        key = self.get_identifier() + [name]
        return self.god_map.to_symbol(key)

    def parse_and_transform_PoseStamped(self, pose_stamped_json, goal_reference_frame):
        """
        Takes a pose stamped json, turns it into a ros message and transforms it into the goal frame
        :param pose_stamped_json: json representing a pose stamped
        :type pose_stamped_json: str
        :param goal_reference_frame: name of the goal frame
        :type goal_reference_frame: str
        :return:
        """
        result = convert_dictionary_to_ros_message(u'geometry_msgs/PoseStamped', pose_stamped_json)
        result = tf.transform_pose(goal_reference_frame, result)
        result.pose.orientation = tf.normalize(result.pose.orientation)
        return result

    def parse_and_transform_Vector3Stamped(self, vector3_stamped_json, goal_reference_frame, normalized=False):
        result = convert_dictionary_to_ros_message(u'geometry_msgs/Vector3Stamped', vector3_stamped_json)
        result = tf.transform_vector(goal_reference_frame, result)
        if normalized:
            result.vector = tf.normalize(result.vector)
        return result

    def parse_and_transform_PointStamped(self, point_stamped_json, goal_reference_frame):
        result = convert_dictionary_to_ros_message(u'geometry_msgs/PointStamped', point_stamped_json)
        result = tf.transform_point(goal_reference_frame, result)
        return result

    def get_input_PoseStamped(self, name):
        """
        :param name: name of the god map entry
        :return: a homogeneous transformation matrix, with symbols that refer to a pose stamped in the god map.
        """
        return PoseStampedInput(self.get_god_map().to_symbol,
                                translation_prefix=self.get_identifier() +
                                                   [name,
                                                    u'pose',
                                                    u'position'],
                                rotation_prefix=self.get_identifier() +
                                                [name,
                                                 u'pose',
                                                 u'orientation']).get_frame()

    def get_input_Vector3Stamped(self, name):
        return Vector3StampedInput(self.god_map.to_symbol,
                                   vector_prefix=self.get_identifier() + [name, u'vector']).get_expression()

    def get_input_PointStamped(self, name):
        return PointStampedInput(self.god_map.to_symbol,
                                 prefix=self.get_identifier() + [name, u'point']).get_expression()

    def get_input_np_frame(self, name):
        return FrameInput(self.get_god_map().to_symbol,
                          prefix=self.get_identifier() + [name]).get_frame()

    def get_expr_velocity(self, expr):
        expr_jacobian = w.jacobian(expr, self.get_robot().get_joint_position_symbols())
        last_velocities = w.Matrix(self.get_robot().get_joint_velocity_symbols())
        velocity = w.dot(expr_jacobian, last_velocities)
        if velocity.shape[0] * velocity.shape[0] == 1:
            return velocity[0]
        else:
            return velocity

    def get_fk_velocity(self, root, tip):
        r_T_t = self.get_fk(root, tip)
        r_R_t = w.rotation_of(r_T_t)
        axis, angle = w.axis_angle_from_matrix(r_R_t)
        r_R_t_axis_angle = axis * angle
        r_P_t = w.position_of(r_T_t)
        fk = w.Matrix([r_P_t[0],
                       r_P_t[1],
                       r_P_t[2],
                       r_R_t_axis_angle[0],
                       r_R_t_axis_angle[1],
                       r_R_t_axis_angle[2]])
        return self.get_expr_velocity(fk)

    def limit_acceleration(self, current_position, error, max_acceleration, max_velocity, debug_prefix=None):
        """
        experimental, don't use
        """
        sample_period = self.get_input_sampling_period()
        last_velocity = self.get_expr_velocity(current_position)
        if debug_prefix is not None:
            self.add_debug_constraint(debug_prefix + '/velocity', last_velocity)
        max_velocity = max_velocity * sample_period
        max_acceleration = max_acceleration * sample_period
        last_velocity = last_velocity * sample_period
        m = 1 / max_acceleration
        error *= m
        max_acceleration *= m
        last_velocity *= m
        max_velocity *= m
        sign = w.sign(error)
        error = w.Abs(error)
        error_rounded = np.floor(error)
        cmd = w.if_greater(max_acceleration, error,
                           error,
                           w.sqrt(error_rounded * 2 * max_acceleration + (
                                   max_acceleration ** 2 / 4)) - max_acceleration / 2)
        cmd *= sign

        vel = w.Max(w.Min(cmd, w.Min(last_velocity + max_acceleration, max_velocity)),
                    w.Max(last_velocity - max_acceleration, -max_velocity))
        return vel / m

    def add_max_force_constraint(self, name, expression):
        expr_jacobian = w.jacobian(expression, self.get_robot().get_joint_position_symbols())
        total_derivative = w.Sum(w.Abs(expr_jacobian))
        self.add_constraint(name,
                            lower=100,
                            upper=100,
                            weight=10,
                            expression=total_derivative,
                            goal_constraint=False)

    def limit_velocity(self, error, max_velocity):
        """
        :param error: expression that describes the error
        :param max_velocity: float or expression representing the max velocity
        :return: expression that limits the velocity of error to max_velocity
        """
        sample_period = self.get_input_sampling_period()
        max_velocity *= sample_period
        return w.Max(w.Min(error, max_velocity), -max_velocity)

    def normalize_weight(self, velocity_limit, weight):
        sample_period = self.get_input_sampling_period()
        result = weight * (1. / (sample_period * velocity_limit)) ** 2
        return result

    def get_constraints(self):
        """
        :rtype: OrderedDict
        """
        self.soft_constraints = OrderedDict()
        self.make_constraints()
        return self.soft_constraints

    def add_constraint(self, name_suffix, lower, upper, weight, expression, goal_constraint=False,
                       lower_slack_limit=-1e9,
                       upper_slack_limit=1e9, linear_weight=0):
        """
        :param name_suffix: name of the constraint, make use to avoid name conflicts!
        :type name_suffix: Union[str, unicode]
        :param lower: lower limit for the !derivative! of the expression
        :type lower: float, or symbolic expression
        :param upper: upper limit for the !derivative! of the expression
        :type upper: float, or symbolic expression
        :param weight: tells the solver how important this constraint is, if unsure, use HIGH_WEIGHT
        :param expression: symbolic expression that describes a geometric property. make sure it as a depedency on the
                            joint state. usually achieved through "get_fk"
        """
        name = str(self) + name_suffix
        if name in self.soft_constraints:
            raise KeyError(u'a constraint with name \'{}\' already exists'.format(name))
        self.soft_constraints[name] = SoftConstraint(lbA=lower,
                                                     ubA=upper,
                                                     weight=weight,
                                                     expression=expression,
                                                     goal_constraint=goal_constraint,
                                                     lower_slack_limit=lower_slack_limit,
                                                     upper_slack_limit=upper_slack_limit,
                                                     linear_weight=linear_weight)

    def add_debug_constraint(self, name, expr):
        """
        Adds a constraint with weight 0 to the qp problem.
        Used to inspect subexpressions for debugging.
        :param name: a name to identify the expression
        :param prefix: name prefix to distinguish different constraints
        :type name: str
        :type expr: w.Symbol
        :type prefix: str
        """
        self.add_constraint(name, expr, expr, 1, 0, False)

    def add_debug_matrix(self, name, matrix_expr):
        for x in range(matrix_expr.shape[0]):
            for y in range(matrix_expr.shape[1]):
                self.add_debug_constraint(name + u'/{},{}'.format(x, y), matrix_expr[x, y])

    def add_debug_vector(self, name, vector_expr):
        for x in range(vector_expr.shape[0]):
            self.add_debug_constraint(name + u'/{}'.format(x), vector_expr[x])

    def add_minimize_position_constraints(self, r_P_g, max_velocity, max_acceleration, root, tip, goal_constraint,
                                          weight=WEIGHT_BELOW_CA, prefix=u''):
        """
        :param r_P_g: position of goal relative to root frame
        :param max_velocity:
        :param max_acceleration:
        :param root:
        :param tip:
        :return:
        """
        r_P_c = w.position_of(self.get_fk(root, tip))

        r_P_error = r_P_g - r_P_c
        trans_error = w.norm(r_P_error)

        trans_scale = self.limit_velocity(trans_error, max_velocity)
        r_P_intermediate_error = w.save_division(r_P_error, trans_error) * trans_scale

        # weight = self.magic_weight_function(trans_error,
        #                                     0.0, WEIGHTS[5],
        #                                     0.01, WEIGHTS[4],
        #                                     0.05, WEIGHTS[3],
        #                                     0.06, WEIGHTS[1])
        weight = self.normalize_weight(max_velocity, weight)

        self.add_constraint(u'/' + prefix + u'/x',
                            lower=r_P_intermediate_error[0],
                            upper=r_P_intermediate_error[0],
                            weight=weight,
                            expression=r_P_c[0],
                            goal_constraint=goal_constraint)
        self.add_constraint(u'/' + prefix + u'/y',
                            lower=r_P_intermediate_error[1],
                            upper=r_P_intermediate_error[1],
                            weight=weight,
                            expression=r_P_c[1],
                            goal_constraint=goal_constraint)
        self.add_constraint(u'/' + prefix + u'/z',
                            lower=r_P_intermediate_error[2],
                            upper=r_P_intermediate_error[2],
                            weight=weight,
                            expression=r_P_c[2],
                            goal_constraint=goal_constraint)

    def add_minimize_vector_angle_constraints(self, max_velocity, root, tip, tip_V_tip_normal, root_V_goal_normal,
                                              weight=WEIGHT_BELOW_CA, goal_constraint=False, prefix=u''):
        root_R_tip = w.rotation_of(self.get_fk(root, tip))
        root_V_tip_normal = w.dot(root_R_tip, tip_V_tip_normal)

        angle = w.acos(w.dot(root_V_tip_normal.T, root_V_goal_normal)[0])
        angle_limited = self.limit_velocity(angle, max_velocity) / angle
        root_V_goal_normal_intermediate = w.slerp(root_V_tip_normal, root_V_goal_normal, angle_limited)
        error = root_V_goal_normal_intermediate - root_V_tip_normal

        weight = self.normalize_weight(max_velocity, weight)

        self.add_constraint(u'/' + prefix + u'/rot/x',
                            lower=error[0],
                            upper=error[0],
                            weight=weight,
                            expression=root_V_tip_normal[0],
                            goal_constraint=goal_constraint)
        self.add_constraint(u'/' + prefix + u'/rot/y',
                            lower=error[1],
                            upper=error[1],
                            weight=weight,
                            expression=root_V_tip_normal[1],
                            goal_constraint=goal_constraint)
        self.add_constraint(u'/' + prefix + u'/rot/z',
                            lower=error[2],
                            upper=error[2],
                            weight=weight,
                            expression=root_V_tip_normal[2],
                            goal_constraint=goal_constraint)

    def add_minimize_rotation_constraints(self, root_R_tipGoal, root, tip, max_velocity=np.pi / 4,
                                          weight=WEIGHT_BELOW_CA, goal_constraint=True, prefix=u''):
        root_R_tipCurrent = w.rotation_of(self.get_fk(root, tip))
        root_R_tipCurrent_evaluated = w.rotation_of(self.get_fk_evaluated(root, tip))

        identity = w.rotation_matrix_from_axis_angle([0, 0, 1], 0.0001)
        tipCurrentEvaluated_R_tipCurrent = w.dot(w.dot(root_R_tipCurrent_evaluated.T, identity), root_R_tipCurrent)
        current_axis, current_angle = w.axis_angle_from_matrix(tipCurrentEvaluated_R_tipCurrent)
        current_angle_axis = (current_axis * current_angle)

        error_angle = w.rotation_distance(root_R_tipCurrent, root_R_tipGoal)
        error_angle = w.Abs(error_angle)

        _, angle = w.axis_angle_from_matrix(root_R_tipCurrent)

        capped_angle = self.limit_velocity(error_angle, max_velocity) / error_angle

        r_R_c_q = w.quaternion_from_matrix(root_R_tipCurrent)
        r_R_g_q = w.quaternion_from_matrix(root_R_tipGoal)
        r_R_g_intermediate_q = w.quaternion_slerp(r_R_c_q, r_R_g_q, capped_angle)
        c_R_g_intermediate_q = w.quaternion_diff(r_R_c_q, r_R_g_intermediate_q)
        intermediate_error_axis, intermediate_error_angle = w.axis_angle_from_quaternion(c_R_g_intermediate_q[0],
                                                                                         c_R_g_intermediate_q[1],
                                                                                         c_R_g_intermediate_q[2],
                                                                                         c_R_g_intermediate_q[3])

        c_R_g_intermediate_aa = intermediate_error_axis * intermediate_error_angle

        weight = self.normalize_weight(max_velocity, weight)

        self.add_constraint(u'/' + prefix + u'/rot/0',
                            lower=c_R_g_intermediate_aa[0],
                            upper=c_R_g_intermediate_aa[0],
                            weight=weight,
                            expression=current_angle_axis[0],
                            goal_constraint=goal_constraint)
        self.add_constraint(u'/' + prefix + u'/rot/1',
                            lower=c_R_g_intermediate_aa[1],
                            upper=c_R_g_intermediate_aa[1],
                            weight=weight,
                            expression=current_angle_axis[1],
                            goal_constraint=goal_constraint)
        self.add_constraint(u'/' + prefix + u'/rot/2',
                            lower=c_R_g_intermediate_aa[2],
                            upper=c_R_g_intermediate_aa[2],
                            weight=weight,
                            expression=current_angle_axis[2],
                            goal_constraint=goal_constraint)


class JointPositionContinuous(Constraint):
    goal = u'goal'
    weight = u'weight'
    max_velocity = u'max_velocity'
    max_acceleration = u'max_acceleration'
    goal_constraint = u'goal_constraint'

    def __init__(self, god_map, joint_name, goal, weight=WEIGHT_BELOW_CA, max_velocity=1423, max_acceleration=1,
                 goal_constraint=True):
        super(JointPositionContinuous, self).__init__(god_map)
        self.joint_name = joint_name
        self.goal_constraint = goal_constraint

        if not self.get_robot().is_joint_continuous(joint_name):
            raise ConstraintException(u'{} called with non continuous joint {}'.format(self.__class__.__name__,
                                                                                       joint_name))

        params = {self.goal: goal,
                  self.weight: weight,
                  self.max_velocity: max_velocity,
                  self.max_acceleration: max_acceleration}
        self.save_params_on_god_map(params)

    def make_constraints(self):
        """
        example:
        name='JointPosition'
        parameter_value_pair='{
            "joint_name": "torso_lift_joint", #required
            "goal_position": 0, #required
            "weight": 1, #optional
            "max_velocity": 1 #optional -- rad/s or m/s depending on joint; can not go higher than urdf limit
        }'
        :return:
        """
        current_joint = self.get_input_joint_position(self.joint_name)

        joint_goal = self.get_input_float(self.goal)
        weight = self.get_input_float(self.weight)

        max_acceleration = self.get_input_float(self.max_acceleration)
        max_velocity = w.Min(self.get_input_float(self.max_velocity),
                             self.get_robot().get_joint_velocity_limit_expr(self.joint_name))

        error = w.shortest_angular_distance(current_joint, joint_goal)
        # capped_err = self.limit_acceleration(current_joint, error, max_acceleration, max_velocity)
        capped_err = self.limit_velocity(error, max_velocity)

        # weight = self.magic_weight_function(w.Abs(error),
        #                                     0.0, WEIGHTS[5],
        #                                     np.pi / 8, WEIGHTS[4],
        #                                     np.pi / 6, WEIGHTS[3],
        #                                     np.pi / 4, WEIGHTS[1])

        weight = self.normalize_weight(max_velocity, weight)

        self.add_constraint('',
                            lower=capped_err,
                            upper=capped_err,
                            weight=weight,
                            expression=current_joint,
                            goal_constraint=self.goal_constraint)

    def __str__(self):
        s = super(JointPositionContinuous, self).__str__()
        return u'{}/{}'.format(s, self.joint_name)


class JointPositionPrismatic(Constraint):
    goal = u'goal'
    weight = u'weight'
    max_velocity = u'max_velocity'
    max_acceleration = u'max_acceleration'

    def __init__(self, god_map, joint_name, goal, weight=WEIGHT_BELOW_CA, max_velocity=4535, max_acceleration=0.1,
                 goal_constraint=True):
        # TODO add goal constraint
        super(JointPositionPrismatic, self).__init__(god_map)
        self.joint_name = joint_name
        self.goal_constraint = goal_constraint
        if not self.get_robot().is_joint_prismatic(joint_name):
            raise ConstraintException(u'{} called with non prismatic joint {}'.format(self.__class__.__name__,
                                                                                      joint_name))

        params = {self.goal: goal,
                  self.weight: weight,
                  self.max_velocity: max_velocity,
                  self.max_acceleration: max_acceleration}
        self.save_params_on_god_map(params)

    def make_constraints(self):
        """
        example:
        name='JointPosition'
        parameter_value_pair='{
            "joint_name": "torso_lift_joint", #required
            "goal_position": 0, #required
            "weight": 1, #optional
            "gain": 10, #optional -- error is multiplied with this value
            "max_speed": 1 #optional -- rad/s or m/s depending on joint; can not go higher than urdf limit
        }'
        :return:
        """
        current_joint = self.get_input_joint_position(self.joint_name)

        joint_goal = self.get_input_float(self.goal)
        weight = self.get_input_float(self.weight)

        max_velocity = w.Min(self.get_input_float(self.max_velocity),
                             self.get_robot().get_joint_velocity_limit_expr(self.joint_name))
        max_acceleration = self.get_input_float(self.max_acceleration)

        err = joint_goal - current_joint
        # weight = self.magic_weight_function(w.Abs(err),
        #                                     0.0, WEIGHTS[5],
        #                                     0.01, WEIGHTS[4],
        #                                     0.05, WEIGHTS[3],
        #                                     0.06, WEIGHTS[1])
        # capped_err = self.limit_acceleration(current_joint, err, max_acceleration, max_velocity)
        capped_err = self.limit_velocity(err, max_velocity)

        weight = self.normalize_weight(max_velocity, weight)

        self.add_constraint('',
                            lower=capped_err,
                            upper=capped_err,
                            weight=weight,
                            expression=current_joint,
                            goal_constraint=self.goal_constraint)

    def __str__(self):
        s = super(JointPositionPrismatic, self).__str__()
        return u'{}/{}'.format(s, self.joint_name)


class JointPositionRevolute(Constraint):
    goal = u'goal'
    weight = u'weight'
    max_velocity = u'max_velocity'
    max_acceleration = u'max_acceleration'

    def __init__(self, god_map, joint_name, goal, weight=WEIGHT_BELOW_CA, max_velocity=3451, max_acceleration=1,
                 goal_constraint=True):
        super(JointPositionRevolute, self).__init__(god_map)
        self.joint_name = joint_name
        self.goal_constraint = goal_constraint
        if not self.get_robot().is_joint_revolute(joint_name):
            raise ConstraintException(u'{} called with non revolute joint {}'.format(self.__class__.__name__,
                                                                                     joint_name))

        params = {self.goal: goal,
                  self.weight: weight,
                  self.max_velocity: max_velocity,
                  self.max_acceleration: max_acceleration}
        self.save_params_on_god_map(params)

    def make_constraints(self):
        """
        example:
        name='JointPosition'
        parameter_value_pair='{
            "joint_name": "torso_lift_joint", #required
            "goal_position": 0, #required
            "weight": 1, #optional
            "gain": 10, #optional -- error is multiplied with this value
            "max_speed": 1 #optional -- rad/s or m/s depending on joint; can not go higher than urdf limit
        }'
        :return:
        """
        current_joint = self.get_input_joint_position(self.joint_name)

        joint_goal = self.get_input_float(self.goal)
        weight = self.get_input_float(self.weight)

        max_velocity = w.Min(self.get_input_float(self.max_velocity),
                             self.get_robot().get_joint_velocity_limit_expr(self.joint_name))

        max_acceleration = self.get_input_float(self.max_acceleration)

        err = joint_goal - current_joint
        # capped_err = self.limit_acceleration(current_joint, err, max_acceleration, max_velocity)
        capped_err = self.limit_velocity(err, max_velocity)

        # weight = self.magic_weight_function(w.Abs(err),
        #                                     0.0, WEIGHTS[5],
        #                                     np.pi / 8, WEIGHTS[4],
        #                                     np.pi / 6, WEIGHTS[3],
        #                                     np.pi / 4, WEIGHTS[1])
        # weight = WEIGHTS[5]
        weight = self.normalize_weight(max_velocity, weight)

        self.add_constraint('',
                            lower=capped_err,
                            upper=capped_err,
                            weight=weight,
                            expression=current_joint,
                            goal_constraint=self.goal_constraint)

    def __str__(self):
        s = super(JointPositionRevolute, self).__str__()
        return u'{}/{}'.format(s, self.joint_name)


class AvoidJointLimitsRevolute(Constraint):
    goal = u'goal'
    weight_id = u'weight'
    max_velocity = u'max_velocity'
    percentage = u'percentage'

    def __init__(self, god_map, joint_name, weight=0.1, max_velocity=1e9, percentage=5):
        super(AvoidJointLimitsRevolute, self).__init__(god_map)
        self.joint_name = joint_name
        if not self.get_robot().is_joint_revolute(joint_name):
            raise ConstraintException(u'{} called with non prismatic joint {}'.format(self.__class__.__name__,
                                                                                      joint_name))

        params = {self.weight_id: weight,
                  self.max_velocity: max_velocity,
                  self.percentage: percentage}
        self.save_params_on_god_map(params)

    def make_constraints(self):
        weight = self.get_input_float(self.weight_id)
        joint_symbol = self.get_input_joint_position(self.joint_name)
        percentage = self.get_input_float(self.percentage) / 100.
        lower_limit, upper_limit = self.get_robot().get_joint_limits(self.joint_name)
        max_velocity = w.Min(self.get_input_float(self.max_velocity),
                             self.get_robot().get_joint_velocity_limit_expr(self.joint_name))

        joint_range = upper_limit - lower_limit
        center = (upper_limit + lower_limit) / 2.

        current_joint = self.get_input_joint_position(self.joint_name)
        max_error = joint_range / 2. * percentage

        upper_goal = center + joint_range / 2. * (1 - percentage)
        lower_goal = center - joint_range / 2. * (1 - percentage)

        upper_err = upper_goal - current_joint
        lower_err = lower_goal - current_joint

        upper_err_capped = self.limit_velocity(upper_err, max_velocity)
        lower_err_capped = self.limit_velocity(lower_err, max_velocity)

        error = w.Max(w.Abs(w.Min(upper_err, 0)), w.Abs(w.Max(lower_err, 0)))
        weight = weight * (error / max_error)

        weight_normalized = self.normalize_weight(max_velocity, weight)

        self.add_constraint(u'',
                            lower=lower_err_capped,
                            upper=upper_err_capped,
                            weight=weight_normalized,
                            expression=joint_symbol,
                            goal_constraint=False)

    def __str__(self):
        s = super(AvoidJointLimitsRevolute, self).__str__()
        return u'{}/{}'.format(s, self.joint_name)


class AvoidJointLimitsPrismatic(Constraint):
    goal = u'goal'
    weight_id = u'weight'
    max_velocity = u'max_velocity'
    percentage = u'percentage'

    def __init__(self, god_map, joint_name, weight=0.1, max_velocity=1e9, percentage=5):
        super(AvoidJointLimitsPrismatic, self).__init__(god_map)
        self.joint_name = joint_name
        if not self.get_robot().is_joint_prismatic(joint_name):
            raise ConstraintException(u'{} called with non prismatic joint {}'.format(self.__class__.__name__,
                                                                                      joint_name))

        params = {self.weight_id: weight,
                  self.max_velocity: max_velocity,
                  self.percentage: percentage, }
        self.save_params_on_god_map(params)

    def make_constraints(self):
        weight = self.get_input_float(self.weight_id)
        joint_symbol = self.get_input_joint_position(self.joint_name)
        percentage = self.get_input_float(self.percentage) / 100.
        lower_limit, upper_limit = self.get_robot().get_joint_limits(self.joint_name)
        max_velocity = w.Min(self.get_input_float(self.max_velocity),
                             self.get_robot().get_joint_velocity_limit_expr(self.joint_name))

        joint_range = upper_limit - lower_limit
        center = (upper_limit + lower_limit) / 2.

        current_joint = self.get_input_joint_position(self.joint_name)
        max_error = joint_range / 2. * percentage

        upper_goal = center + joint_range / 2. * (1 - percentage)
        lower_goal = center - joint_range / 2. * (1 - percentage)

        upper_err = upper_goal - current_joint
        lower_err = lower_goal - current_joint

        upper_err_capped = self.limit_velocity(upper_err, max_velocity)
        lower_err_capped = self.limit_velocity(lower_err, max_velocity)

        error = w.Max(w.Abs(w.Min(upper_err, 0)), w.Abs(w.Max(lower_err, 0)))
        weight = weight * (error / max_error)

        weight_normalized = self.normalize_weight(max_velocity, weight)

        self.add_constraint(u'',
                            lower=lower_err_capped,
                            upper=upper_err_capped,
                            weight=weight_normalized,
                            expression=joint_symbol,
                            goal_constraint=False)

    def __str__(self):
        s = super(AvoidJointLimitsPrismatic, self).__str__()
        return u'{}/{}'.format(s, self.joint_name)


class JointPositionList(Constraint):
    def __init__(self, god_map, goal_state, weight=None, max_velocity=None, goal_constraint=None):
        super(JointPositionList, self).__init__(god_map)
        self.constraints = []
        for i, joint_name in enumerate(goal_state[u'name']):
            if not self.get_robot().has_joint(joint_name):
                raise KeyError(u'unknown joint "{}"'.format(joint_name))
            goal_position = goal_state[u'position'][i]
            params = {u'joint_name': joint_name,
                      u'goal': goal_position}
            if weight is not None:
                params[u'weight'] = weight
            if max_velocity is not None:
                params[u'max_velocity'] = max_velocity
            if goal_constraint is not None:
                params[u'goal_constraint'] = goal_constraint
            if self.get_robot().is_joint_continuous(joint_name):
                self.constraints.append(JointPositionContinuous(god_map, **params))
            elif self.get_robot().is_joint_revolute(joint_name):
                self.constraints.append(JointPositionRevolute(god_map, **params))
            elif self.get_robot().is_joint_prismatic(joint_name):
                self.constraints.append(JointPositionPrismatic(god_map, **params))

    def make_constraints(self):
        for constraint in self.constraints:
            self.soft_constraints.update(constraint.get_constraints())


class AvoidJointLimits(Constraint):
    def __init__(self, god_map, percentage=15, weight=WEIGHT_BELOW_CA):
        super(AvoidJointLimits, self).__init__(god_map)
        self.constraints = []
        for joint_name in self.get_robot().controlled_joints:
            if self.get_robot().is_joint_revolute(joint_name):
                self.constraints.append(AvoidJointLimitsRevolute(god_map,
                                                                 joint_name=joint_name,
                                                                 percentage=percentage,
                                                                 weight=weight))
            elif self.get_robot().is_joint_prismatic(joint_name):
                self.constraints.append(AvoidJointLimitsPrismatic(god_map,
                                                                  joint_name=joint_name,
                                                                  percentage=percentage,
                                                                  weight=weight))

    def make_constraints(self):
        for constraint in self.constraints:
            self.soft_constraints.update(constraint.get_constraints())


class BasicCartesianConstraint(Constraint):
    goal = u'goal'
    weight = u'weight'
    max_velocity = u'max_velocity'
    max_acceleration = u'max_acceleration'

    def __init__(self, god_map, root_link, tip_link, goal, max_velocity=0.1, max_acceleration=0.1,
                 weight=WEIGHT_ABOVE_CA,
                 goal_constraint=True):
        super(BasicCartesianConstraint, self).__init__(god_map)
        self.root = root_link
        self.tip = tip_link

        self.goal_constraint = goal_constraint
        goal = self.parse_and_transform_PoseStamped(goal, self.root)

        params = {self.goal: goal,
                  self.max_acceleration: max_acceleration,
                  self.max_velocity: max_velocity,
                  self.weight: weight}
        self.save_params_on_god_map(params)

    def get_goal_pose(self):
        return self.get_input_PoseStamped(self.goal)

    def __str__(self):
        s = super(BasicCartesianConstraint, self).__str__()
        return u'{}/{}/{}'.format(s, self.root, self.tip)


class CartesianPosition(BasicCartesianConstraint):

    def make_constraints(self):
        """
        example:
        name='CartesianPosition'
        parameter_value_pair='{
            "root": "base_footprint", #required
            "tip": "r_gripper_tool_frame", #required
            "goal_position": {"header":
                                {"stamp":
                                    {"secs": 0,
                                    "nsecs": 0},
                                "frame_id": "",
                                "seq": 0},
                            "pose": {"position":
                                        {"y": 0.0,
                                        "x": 0.0,
                                        "z": 0.0},
                                    "orientation": {"y": 0.0,
                                                    "x": 0.0,
                                                    "z": 0.0,
                                                    "w": 0.0}
                                    }
                            }', #required
            "weight": 1, #optional
            "max_velocity": 0.3 #optional -- rad/s or m/s depending on joint; can not go higher than urdf limit
        }'
        :return:
        """

        r_P_g = w.position_of(self.get_goal_pose())
        max_velocity = self.get_input_float(self.max_velocity)
        max_acceleration = self.get_input_float(self.max_acceleration)
        weight = self.get_input_float(self.weight)

        self.add_minimize_position_constraints(r_P_g, max_velocity, max_acceleration, self.root, self.tip,
                                               self.goal_constraint, weight)


<<<<<<< HEAD
class CartesianPositionStraight(BasicCartesianConstraint):

    def get_tip_pose(self):
        return self.get_input_PoseStamped(self.tip)

    def make_constraints(self):
        """
        example:
        name='CartesianPositionStraight'
        parameter_value_pair='{
            "root": "base_footprint", #required
            "tip": "r_gripper_tool_frame", #required
            "goal_position": {"header":
                                {"stamp":
                                    {"secs": 0,
                                    "nsecs": 0},
                                "frame_id": "",
                                "seq": 0},
                            "pose": {"position":
                                        {"y": 0.0,
                                        "x": 0.0,
                                        "z": 0.0},
                                    "orientation": {"y": 0.0,
                                                    "x": 0.0,
                                                    "z": 0.0,
                                                    "w": 0.0}
                                    }
                            }', #required
            "weight": 1, #optional
            "max_velocity": 0.3 #optional -- rad/s or m/s depending on joint; can not go higher than urdf limit
        }'
        :return:
        """
        root_P_goal = w.position_of(self.get_goal_pose())
        root_P_tip = w.position_of(self.get_fk(self.root, self.tip))
        root_V_start = w.point3(*tf.transform_stamped_to_pq(tf.lookup_transform(self.root, self.tip))[0])
        max_velocity = self.get_input_float(self.max_velocity)
        max_acceleration = self.get_input_float(self.max_acceleration)
        weight = self.get_input_float(self.weight)

        # Constraint to go to goal pos
        self.add_minimize_position_constraints(root_P_goal,
                                               max_velocity,
                                               max_acceleration,
                                               self.root,
                                               self.tip,
                                               self.goal_constraint,
                                               weight,
                                               prefix=u'goal')

        self.add_debug_vector(u'start_point', root_P_goal)
        # FIXME: type error. Mixed calc with Vector3 and SX (expression)
        #        Both same or can we make it working?
        dist, nearest = w.distance_point_to_line_segment(root_P_tip,
                                                         root_V_start,
                                                         root_P_goal)
        # Constraint to stick to the line
        self.add_minimize_position_constraints(r_P_g=nearest,
                                               max_velocity=max_velocity,
                                               max_acceleration=max_acceleration,
                                               root=self.root,
                                               tip=self.tip,
                                               goal_constraint=self.goal_constraint,
                                               prefix=u'line',
                                               weight=WEIGHT_ABOVE_CA)
=======
class CartesianVelocityLimit(Constraint):
    goal = u'goal'
    weight_id = u'weight'
    max_linear_velocity_id = u'max_linear_velocity'
    max_angular_velocity_id = u'max_angular_velocity'
    percentage = u'percentage'

    def __init__(self, god_map, root_link, tip_link, weight=WEIGHT_ABOVE_CA, max_linear_velocity=0.1,
                 max_angular_velocity=0.5, hard=True):
        super(CartesianVelocityLimit, self).__init__(god_map)
        self.root_link = root_link
        self.tip_link = tip_link
        self.hard = hard

        params = {self.weight_id: weight,
                  self.max_linear_velocity_id: max_linear_velocity,
                  self.max_angular_velocity_id: max_angular_velocity
                  }
        self.save_params_on_god_map(params)

    def make_constraints(self):
        weight = self.get_input_float(self.weight_id)
        max_linear_velocity = self.get_input_float(self.max_linear_velocity_id)
        max_angular_velocity = self.get_input_float(self.max_angular_velocity_id)
        sample_period = self.get_input_sampling_period()

        root_T_tip = self.get_fk(self.root_link, self.tip_link)
        tip_evaluated_T_root = self.get_fk_evaluated(self.tip_link, self.root_link)
        root_P_tip = w.position_of(root_T_tip)

        linear_weight = self.normalize_weight(max_linear_velocity, weight)

        self.add_debug_vector('/root_P_tip', root_P_tip)

        if self.hard:
            slack_limit = 0
        else:
            slack_limit = 1e9

        self.add_constraint(u'/linear/x',
                            lower=-max_linear_velocity * sample_period,
                            upper=max_linear_velocity * sample_period,
                            weight=linear_weight,
                            expression=root_P_tip[0],
                            goal_constraint=False,
                            lower_slack_limit=-slack_limit,
                            upper_slack_limit=slack_limit)
        self.add_constraint(u'/linear/y',
                            lower=-max_linear_velocity * sample_period,
                            upper=max_linear_velocity * sample_period,
                            weight=linear_weight,
                            expression=root_P_tip[1],
                            goal_constraint=False,
                            lower_slack_limit=-slack_limit,
                            upper_slack_limit=slack_limit
                            )
        self.add_constraint(u'/linear/z',
                            lower=-max_linear_velocity * sample_period,
                            upper=max_linear_velocity * sample_period,
                            weight=linear_weight,
                            expression=root_P_tip[2],
                            goal_constraint=False,
                            lower_slack_limit=-slack_limit,
                            upper_slack_limit=slack_limit
                            )

        root_R_tip = w.rotation_of(root_T_tip)
        tip_evaluated_R_root = w.rotation_of(tip_evaluated_T_root)

        hack = w.rotation_matrix_from_axis_angle([0, 0, 1], 0.0001)

        axis, angle = w.axis_angle_from_matrix(w.dot(w.dot(tip_evaluated_R_root, hack), root_R_tip))
        angular_weight = self.normalize_weight(max_angular_velocity, weight)

        axis_angle = axis * angle

        self.add_constraint(u'/angular/x',
                            lower=-max_angular_velocity * sample_period,
                            upper=max_angular_velocity * sample_period,
                            weight=angular_weight,
                            expression=axis_angle[0],
                            goal_constraint=False,
                            lower_slack_limit=-slack_limit,
                            upper_slack_limit=slack_limit
                            )

        self.add_constraint(u'/angular/y',
                            lower=-max_angular_velocity * sample_period,
                            upper=max_angular_velocity * sample_period,
                            weight=angular_weight,
                            expression=axis_angle[1],
                            goal_constraint=False,
                            lower_slack_limit=-slack_limit,
                            upper_slack_limit=slack_limit
                            )

        self.add_constraint(u'/angular/z',
                            lower=-max_angular_velocity * sample_period,
                            upper=max_angular_velocity * sample_period,
                            weight=angular_weight,
                            expression=axis_angle[2],
                            goal_constraint=False,
                            lower_slack_limit=-slack_limit,
                            upper_slack_limit=slack_limit
                            )

    def __str__(self):
        s = super(CartesianVelocityLimit, self).__str__()
        return u'{}/{}/{}'.format(s, self.root_link, self.tip_link)
>>>>>>> 1581646d


# class CartesianPositionX(BasicCartesianConstraint):
# FIXME
#     def make_constraints(self):
#         goal_position = w.position_of(self.get_goal_pose())
#         weight = self.get_input_float(self.weight)
#         max_velocity = self.get_input_float(self.max_velocity)
#         t = self.get_input_sampling_period()
#
#         current_position = w.position_of(self.get_fk(self.root, self.tip))
#
#         trans_error_vector = goal_position - current_position
#         trans_error = w.norm(trans_error_vector)
#         trans_scale = w.Min(trans_error, max_velocity * t)
#         trans_control = w.save_division(trans_error_vector, trans_error) * trans_scale
#
#         self.add_constraint(u'x', lower=trans_control[0],
#                             upper=trans_control[0],
#                             weight=weight,
#                             expression=current_position[0])
#
#
# class CartesianPositionY(BasicCartesianConstraint):
#     def make_constraints(self):
#         goal_position = w.position_of(self.get_goal_pose())
#         weight = self.get_input_float(self.weight)
#         max_velocity = self.get_input_float(self.max_velocity)
#         t = self.get_input_sampling_period()
#
#         current_position = w.position_of(self.get_fk(self.root, self.tip))
#
#         trans_error_vector = goal_position - current_position
#         trans_error = w.norm(trans_error_vector)
#         trans_scale = w.Min(trans_error, max_velocity * t)
#         trans_control = w.save_division(trans_error_vector, trans_error) * trans_scale
#
#         self.add_constraint(u'y', lower=trans_control[1],
#                             upper=trans_control[1],
#                             weight=weight,
#                             expression=current_position[1])


class CartesianOrientation(BasicCartesianConstraint):
    def __init__(self, god_map, root_link, tip_link, goal, max_velocity=0.5, max_acceleration=0.5,
                 weight=WEIGHT_ABOVE_CA, goal_constraint=True):
        super(CartesianOrientation, self).__init__(god_map=god_map,
                                                   root_link=root_link,
                                                   tip_link=tip_link,
                                                   goal=goal,
                                                   max_velocity=max_velocity,
                                                   max_acceleration=max_acceleration,
                                                   weight=weight,
                                                   goal_constraint=goal_constraint)

    def make_constraints(self):
        """
        example:
        name='CartesianPosition'
        parameter_value_pair='{
            "root": "base_footprint", #required
            "tip": "r_gripper_tool_frame", #required
            "goal_position": {"header":
                                {"stamp":
                                    {"secs": 0,
                                    "nsecs": 0},
                                "frame_id": "",
                                "seq": 0},
                            "pose": {"position":
                                        {"y": 0.0,
                                        "x": 0.0,
                                        "z": 0.0},
                                    "orientation": {"y": 0.0,
                                                    "x": 0.0,
                                                    "z": 0.0,
                                                    "w": 0.0}
                                    }
                            }', #required
            "weight": 1, #optional
            "max_velocity": 0.3 #optional -- rad/s or m/s depending on joint; can not go higher than urdf limit
        }'
        :return:
        """
        goal_rotation = w.rotation_of(self.get_goal_pose())
        max_velocity = self.get_input_float(self.max_velocity)
        max_acceleration = self.get_input_float(self.max_acceleration)
        weight = self.get_input_float(self.weight)

        current_rotation = w.rotation_of(self.get_fk(self.root, self.tip))
        current_evaluated_rotation = w.rotation_of(self.get_fk_evaluated(self.root, self.tip))

        hack = w.rotation_matrix_from_axis_angle([0, 0, 1], 0.0001)

        axis, current_angle = w.axis_angle_from_matrix(
            w.dot(w.dot(current_evaluated_rotation.T, hack), current_rotation))
        c_aa = (axis * current_angle)

        axis, angle = w.axis_angle_from_matrix(w.dot(current_rotation.T, goal_rotation))

        capped_angle = self.limit_acceleration(current_angle,
                                               angle,
                                               max_acceleration,
                                               max_velocity)

        r_rot_control = axis * capped_angle

        weight = self.normalize_weight(max_velocity, weight)

        self.add_constraint(u'/0', lower=r_rot_control[0],
                            upper=r_rot_control[0],
                            weight=weight,
                            expression=c_aa[0],
                            goal_constraint=self.goal_constraint)
        self.add_constraint(u'/1', lower=r_rot_control[1],
                            upper=r_rot_control[1],
                            weight=weight,
                            expression=c_aa[1],
                            goal_constraint=self.goal_constraint)
        self.add_constraint(u'/2', lower=r_rot_control[2],
                            upper=r_rot_control[2],
                            weight=weight,
                            expression=c_aa[2],
                            goal_constraint=self.goal_constraint)


class CartesianOrientationSlerp(BasicCartesianConstraint):
    def __init__(self, god_map, root_link, tip_link, goal, max_velocity=0.5, max_accleration=0.5,
                 weight=WEIGHT_ABOVE_CA, goal_constraint=True):
        super(CartesianOrientationSlerp, self).__init__(god_map=god_map,
                                                        root_link=root_link,
                                                        tip_link=tip_link,
                                                        goal=goal,
                                                        max_velocity=max_velocity,
                                                        max_acceleration=max_accleration,
                                                        weight=weight,
                                                        goal_constraint=goal_constraint)

    def make_constraints(self):
        """
        example:
        name='CartesianPosition'
        parameter_value_pair='{
            "root": "base_footprint", #required
            "tip": "r_gripper_tool_frame", #required
            "goal_position": {"header":
                                {"stamp":
                                    {"secs": 0,
                                    "nsecs": 0},
                                "frame_id": "",
                                "seq": 0},
                            "pose": {"position":
                                        {"y": 0.0,
                                        "x": 0.0,
                                        "z": 0.0},
                                    "orientation": {"y": 0.0,
                                                    "x": 0.0,
                                                    "z": 0.0,
                                                    "w": 0.0}
                                    }
                            }', #required
            "weight": 1, #optional
            "max_velocity": 0.3 #optional -- rad/s or m/s depending on joint; can not go higher than urdf limit
        }'
        :return:
        """
        r_R_g = w.rotation_of(self.get_goal_pose())
        weight = self.get_input_float(self.weight)
        max_velocity = self.get_input_float(self.max_velocity)
        max_acceleration = self.get_input_float(self.max_acceleration)

        self.add_minimize_rotation_constraints(r_R_g, self.root, self.tip, max_velocity, weight, self.goal_constraint)


class CartesianPose(Constraint):
    def __init__(self, god_map, root_link, tip_link, goal, translation_max_velocity=0.1,
                 translation_max_acceleration=0.1, rotation_max_velocity=0.5, rotation_max_acceleration=0.5,
                 weight=WEIGHT_ABOVE_CA, goal_constraint=True):
        super(CartesianPose, self).__init__(god_map)
        self.constraints = []
        self.constraints.append(CartesianPositionStraight(god_map=god_map,
                                                  root_link=root_link,
                                                  tip_link=tip_link,
                                                  goal=goal,
                                                  max_velocity=translation_max_velocity,
                                                  max_acceleration=translation_max_acceleration,
                                                  weight=weight,
                                                  goal_constraint=goal_constraint))
        self.constraints.append(CartesianOrientationSlerp(god_map=god_map,
                                                          root_link=root_link,
                                                          tip_link=tip_link,
                                                          goal=goal,
                                                          max_velocity=rotation_max_velocity,
                                                          max_accleration=rotation_max_acceleration,
                                                          weight=weight,
                                                          goal_constraint=goal_constraint))

    def make_constraints(self):
        for constraint in self.constraints:
            self.soft_constraints.update(constraint.get_constraints())


class ExternalCollisionAvoidance(Constraint):
    max_velocity_id = u'max_velocity'
    hard_threshold_id = u'hard_threshold'
    soft_threshold_id = u'soft_threshold'
    max_acceleration_id = u'max_acceleration'
    num_repeller_id = u'num_repeller'

    def __init__(self, god_map, link_name, max_velocity=0.1, hard_threshold=0.0, soft_threshold=0.05, idx=0,
                 num_repeller=1, max_acceleration=0.005):
        super(ExternalCollisionAvoidance, self).__init__(god_map)
        self.link_name = link_name
        self.robot_root = self.get_robot().get_root()
        self.robot_name = self.get_robot_unsafe().get_name()
        self.idx = idx

        params = {self.max_velocity_id: max_velocity,
                  self.hard_threshold_id: hard_threshold,
                  self.soft_threshold_id: soft_threshold,
                  self.max_acceleration_id: max_acceleration,
                  self.num_repeller_id: num_repeller,
                  }
        self.save_params_on_god_map(params)

    def get_contact_normal_on_b_in_root(self):
        return Vector3Input(self.god_map.to_symbol,
                            prefix=identifier.closest_point + [u'get_external_collisions',
                                                               (self.link_name,),
                                                               self.idx,
                                                               u'get_contact_normal_in_root',
                                                               tuple()]).get_expression()

    def get_closest_point_on_a_in_a(self):
        return Point3Input(self.god_map.to_symbol,
                           prefix=identifier.closest_point + [u'get_external_collisions',
                                                              (self.link_name,),
                                                              self.idx,
                                                              u'get_position_on_a_in_a',
                                                              tuple()]).get_expression()

    def get_closest_point_on_b_in_root(self):
        return Point3Input(self.god_map.to_symbol,
                           prefix=identifier.closest_point + [u'get_external_collisions',
                                                              (self.link_name,),
                                                              self.idx,
                                                              u'get_position_on_b_in_root',
                                                              tuple()]).get_expression()

    def get_actual_distance(self):
        return self.god_map.to_symbol(identifier.closest_point + [u'get_external_collisions',
                                                                  (self.link_name,),
                                                                  self.idx,
                                                                  u'get_contact_distance',
                                                                  tuple()])

    def get_number_of_external_collisions(self):
        return self.god_map.to_symbol(identifier.closest_point + [u'get_number_of_external_collisions',
                                                                  (self.link_name,)])

    def make_constraints(self):
        a_P_pa = self.get_closest_point_on_a_in_a()
        # r_P_pb = self.get_closest_point_on_b_in_root()
        r_V_n = self.get_contact_normal_on_b_in_root()
        actual_distance = self.get_actual_distance()
        max_velocity = self.get_input_float(self.max_velocity_id)
        # max_acceleration = self.get_input_float(self.max_acceleration_id)
        # zero_weight_distance = self.get_input_float(self.zero_weight_distance)
        hard_threshold = self.get_input_float(self.hard_threshold_id)
        soft_threshold = self.get_input_float(self.soft_threshold_id)
        # spring_threshold = soft_threshold
        # soft_threshold = soft_threshold * 0.5
        # sample_period = self.get_input_sampling_period()
        number_of_external_collisions = self.get_number_of_external_collisions()
        num_repeller = self.get_input_float(self.num_repeller_id)

        root_T_a = self.get_fk(self.robot_root, self.link_name)

        r_P_pa = w.dot(root_T_a, a_P_pa)
        r_V_pb_pa = r_P_pa  # - r_P_pb

        dist = w.dot(r_V_n.T, r_V_pb_pa)[0]

        penetration_distance = soft_threshold - actual_distance
        # spring_penetration_distance = spring_threshold - actual_distance
        lower_limit = self.limit_velocity(penetration_distance, max_velocity)
        upper_limit = 1e9

        upper_slack = w.if_greater(actual_distance, 50,  # assuming that distance of unchecked closest points is 100
                                   1e9,
                                   w.Max(0, lower_limit + actual_distance - hard_threshold)
                                   )

        weight = w.if_greater(actual_distance, 50, 0, WEIGHT_COLLISION_AVOIDANCE)

        # spring_error = spring_threshold - actual_distance
        # spring_error = w.Max(spring_error, 0)

        # spring_weight = w.if_eq(spring_threshold, soft_threshold, 0,
        #                         weight * (spring_error / (spring_threshold - soft_threshold))**2)

        # weight = w.if_less_eq(actual_distance, soft_threshold, weight,
        #                       spring_weight)

        weight = self.normalize_weight(max_velocity, weight)
        weight = w.save_division(weight,  # divide by number of active repeller per link
                                 w.Min(number_of_external_collisions, num_repeller))

        # weight = self.normalize_weight(max_velocity, weight)

        self.add_constraint(u'/position',
                            lower=lower_limit,
                            upper=upper_limit,
                            weight=weight,
                            expression=dist,
                            lower_slack_limit=-1e9,
                            upper_slack_limit=upper_slack)

    def __str__(self):
        s = super(ExternalCollisionAvoidance, self).__str__()
        return u'{}/{}/{}'.format(s, self.link_name, self.idx)


class CollisionAvoidanceHint(Constraint):
    max_velocity_id = u'max_velocity'
    threshold_id = u'threshold'
    threshold2_id = u'threshold2'
    avoidance_hint_id = u'avoidance_hint'
    weight_id = u'weight'

    def __init__(self, god_map, link_name, avoidance_hint, body_b, link_b, max_velocity=0.1, max_threshold=0.05,
                 spring_threshold=None, weight=WEIGHT_ABOVE_CA):
        super(CollisionAvoidanceHint, self).__init__(god_map)
        self.link_name = link_name
        self.robot_root = self.get_robot().get_root()
        self.robot_name = self.get_robot_unsafe().get_name()
        self.key = (link_name, body_b, link_b)
        self.body_b = body_b
        self.link_b = link_b
        self.body_b_hash = body_b.__hash__()
        self.link_b_hash = link_b.__hash__()

        if spring_threshold is None:
            spring_threshold = max_threshold
        else:
            spring_threshold = max(spring_threshold, max_threshold)

        added_checks = self.get_god_map().get_data(identifier.added_collision_checks)
        if link_name in added_checks:
            added_checks[link_name] = max(added_checks[link_name], spring_threshold)
        else:
            added_checks[link_name] = spring_threshold
        self.get_god_map().set_data(identifier.added_collision_checks, added_checks)

        self.avoidance_hint = self.parse_and_transform_Vector3Stamped(avoidance_hint, self.robot_root, normalized=True)

        params = {self.max_velocity_id: max_velocity,
                  self.threshold_id: max_threshold,
                  self.threshold2_id: spring_threshold,
                  self.avoidance_hint_id: self.avoidance_hint,
                  self.weight_id: weight,
                  }
        self.save_params_on_god_map(params)

    def get_contact_normal_on_b_in_root(self):
        return Vector3Input(self.god_map.to_symbol,
                            prefix=identifier.closest_point + [u'get_external_collisions_long_key',
                                                               self.key,
                                                               u'get_contact_normal_in_root',
                                                               tuple()]).get_expression()

    def get_closest_point_on_a_in_a(self):
        return Point3Input(self.god_map.to_symbol,
                           prefix=identifier.closest_point + [u'get_external_collisions_long_key',
                                                              self.key,
                                                              u'get_position_on_a_in_a',
                                                              tuple()]).get_expression()

    def get_closest_point_on_b_in_root(self):
        return Point3Input(self.god_map.to_symbol,
                           prefix=identifier.closest_point + [u'get_external_collisions_long_key',
                                                              self.key,
                                                              u'get_position_on_b_in_root',
                                                              tuple()]).get_expression()

    def get_actual_distance(self):
        return self.god_map.to_symbol(identifier.closest_point + [u'get_external_collisions_long_key',
                                                                  self.key,
                                                                  u'get_contact_distance',
                                                                  tuple()])

    def get_body_b(self):
        return self.god_map.to_symbol(identifier.closest_point + [u'get_external_collisions_long_key',
                                                                  self.key, u'get_body_b_hash', tuple()])

    def get_link_b(self):
        return self.god_map.to_symbol(identifier.closest_point + [u'get_external_collisions_long_key',
                                                                  self.key, u'get_link_b_hash', tuple()])

    def make_constraints(self):
        weight = self.get_input_float(self.weight_id)
        actual_distance = self.get_actual_distance()
        max_velocity = self.get_input_float(self.max_velocity_id)
        max_threshold = self.get_input_float(self.threshold_id)
        spring_threshold = self.get_input_float(self.threshold2_id)
        body_b_hash = self.get_body_b()
        link_b_hash = self.get_link_b()
        actual_distance_capped = w.Max(actual_distance, 0)

        root_T_a = self.get_fk(self.robot_root, self.link_name)

        spring_error = spring_threshold - actual_distance_capped
        spring_error = w.Max(spring_error, 0)

        spring_weight = w.if_eq(spring_threshold, max_threshold, 0,
                                weight * (spring_error / (spring_threshold - max_threshold)) ** 2)

        weight = w.if_less_eq(actual_distance, max_threshold, weight,
                              spring_weight)
        weight = w.if_eq(body_b_hash, self.body_b_hash, weight, 0)
        weight = w.if_eq(link_b_hash, self.link_b_hash, weight, 0)
        weight = self.normalize_weight(max_velocity, weight)

        root_V_avoidance_hint = self.get_input_Vector3Stamped(self.avoidance_hint_id)

        # penetration_distance = threshold - actual_distance_capped
        error_capped = self.limit_velocity(max_velocity, max_velocity)

        root_P_a = w.position_of(root_T_a)
        expr = w.dot(root_V_avoidance_hint[:3].T, root_P_a[:3])

        self.add_constraint(u'/avoidance_hint',
                            lower=error_capped,
                            upper=error_capped,
                            weight=weight,
                            expression=expr)

    def __str__(self):
        s = super(CollisionAvoidanceHint, self).__str__()
        return u'{}/{}/{}/{}'.format(s, self.link_name, self.body_b, self.link_b)


class SelfCollisionAvoidance(Constraint):
    max_velocity_id = u'max_velocity'
    hard_threshold_id = u'hard_threshold'
    soft_threshold_id = u'soft_threshold'
    max_acceleration_id = u'max_acceleration'
    root_T_link_b = u'root_T_link_b'
    link_in_chain = u'link_in_chain'
    num_repeller_id = u'num_repeller'

    def __init__(self, god_map, link_a, link_b, max_velocity=0.1, hard_threshold=0.0, soft_threshold=0.05, idx=0,
                 num_repeller=1):
        super(SelfCollisionAvoidance, self).__init__(god_map)
        self.link_a = link_a
        self.link_b = link_b
        self.robot_root = self.get_robot().get_root()
        self.robot_name = self.get_robot_unsafe().get_name()
        self.idx = idx

        params = {self.max_velocity_id: max_velocity,
                  self.hard_threshold_id: hard_threshold,
                  self.soft_threshold_id: soft_threshold,
                  self.num_repeller_id: num_repeller}
        self.save_params_on_god_map(params)

    def get_contact_normal_in_b(self):
        return Vector3Input(self.god_map.to_symbol,
                            prefix=identifier.closest_point + [u'get_self_collisions',
                                                               (self.link_a, self.link_b),
                                                               self.idx,
                                                               u'get_contact_normal_in_b',
                                                               tuple()]).get_expression()

    def get_position_on_a_in_a(self):
        return Point3Input(self.god_map.to_symbol,
                           prefix=identifier.closest_point + [u'get_self_collisions',
                                                              (self.link_a, self.link_b),
                                                              self.idx,
                                                              u'get_position_on_a_in_a',
                                                              tuple()]).get_expression()

    def get_b_T_pb(self):
        return TranslationInput(self.god_map.to_symbol,
                                prefix=identifier.closest_point + [u'get_self_collisions',
                                                                   (self.link_a, self.link_b),
                                                                   self.idx,
                                                                   u'get_position_on_b_in_b',
                                                                   tuple()]).get_frame()

    def get_actual_distance(self):
        return self.god_map.to_symbol(identifier.closest_point + [u'get_self_collisions',
                                                                  (self.link_a, self.link_b),
                                                                  self.idx,
                                                                  u'get_contact_distance',
                                                                  tuple()])

    def get_number_of_self_collisions(self):
        return self.god_map.to_symbol(identifier.closest_point + [u'get_number_of_self_collisions',
                                                                  (self.link_a, self.link_b)])

    def make_constraints(self):
        repel_velocity = self.get_input_float(self.max_velocity_id)
        hard_threshold = self.get_input_float(self.hard_threshold_id)
        soft_threshold = self.get_input_float(self.soft_threshold_id)
        actual_distance = self.get_actual_distance()
        number_of_self_collisions = self.get_number_of_self_collisions()
        num_repeller = self.get_input_float(self.num_repeller_id)

        b_T_a = self.get_fk(self.link_b, self.link_a)
        pb_T_b = w.inverse_frame(self.get_b_T_pb())
        a_P_pa = self.get_position_on_a_in_a()

        pb_V_n = self.get_contact_normal_in_b()

        pb_P_pa = w.dot(pb_T_b, b_T_a, a_P_pa)

        dist = w.dot(pb_V_n.T, pb_P_pa)[0]

        weight = w.if_greater(actual_distance, 50, 0, WEIGHT_COLLISION_AVOIDANCE)
        weight = self.normalize_weight(repel_velocity, weight)
        weight = w.save_division(weight,  # divide by number of active repeller per link
                                 w.Min(number_of_self_collisions, num_repeller))

        penetration_distance = soft_threshold - actual_distance
        lower_limit = self.limit_velocity(penetration_distance, repel_velocity)
        upper_limit = 1e9
        # slack_limit = self.limit_velocity(actual_distance, repel_velocity)

        upper_slack = w.if_greater(actual_distance, 50,  # assuming that distance of unchecked closest points is 100
                                   1e9,
                                   w.Max(0, lower_limit + actual_distance - hard_threshold)
                                   )

        self.add_constraint(u'/position',
                            lower=lower_limit,
                            upper=upper_limit,
                            weight=weight,
                            expression=dist,
                            goal_constraint=False,
                            lower_slack_limit=-1e9,
                            upper_slack_limit=upper_slack)

    def __str__(self):
        s = super(SelfCollisionAvoidance, self).__str__()
        return u'{}/{}/{}/{}'.format(s, self.link_a, self.link_b, self.idx)


class AlignPlanes(Constraint):
    root_normal_id = u'root_normal'
    tip_normal_id = u'tip_normal'
    max_velocity_id = u'max_velocity'
    weight_id = u'weight'

    def __init__(self, god_map, root, tip, root_normal, tip_normal, max_velocity=0.5, weight=WEIGHT_BELOW_CA,
                 goal_constraint=True):
        """
        :type god_map:
        :type root: str
        :type tip: str
        :type root_normal: Vector3Stamped
        :type tip_normal: Vector3Stamped
        """
        super(AlignPlanes, self).__init__(god_map)
        self.root = root
        self.tip = tip
        self.goal_constraint = goal_constraint

        self.tip_normal = self.parse_and_transform_Vector3Stamped(tip_normal, self.tip, normalized=True)
        self.root_normal = self.parse_and_transform_Vector3Stamped(root_normal, self.root, normalized=True)

        params = {self.root_normal_id: self.root_normal,
                  self.tip_normal_id: self.tip_normal,
                  self.max_velocity_id: max_velocity,
                  self.weight_id: weight}
        self.save_params_on_god_map(params)

    def __str__(self):
        s = super(AlignPlanes, self).__str__()
        return u'{}/{}/{}_X:{}_Y:{}_Z:{}'.format(s, self.root, self.tip,
                                                 self.tip_normal.vector.x,
                                                 self.tip_normal.vector.y,
                                                 self.tip_normal.vector.z)

    def get_root_normal_vector(self):
        return self.get_input_Vector3Stamped(self.root_normal_id)

    def get_tip_normal_vector(self):
        return self.get_input_Vector3Stamped(self.tip_normal_id)

    def make_constraints(self):
        max_velocity = self.get_input_float(self.max_velocity_id)
        tip_normal__tip = self.get_tip_normal_vector()
        root_normal__root = self.get_root_normal_vector()
        weight = self.get_input_float(self.weight_id)
        self.add_minimize_vector_angle_constraints(max_velocity=max_velocity,
                                                   root=self.root,
                                                   tip=self.tip,
                                                   tip_V_tip_normal=tip_normal__tip,
                                                   root_V_goal_normal=root_normal__root,
                                                   weight=weight,
                                                   goal_constraint=self.goal_constraint)


class GraspBar(Constraint):
    bar_axis_id = u'bar_axis'
    tip_grasp_axis_id = u'tip_grasp_axis'
    bar_center_id = u'bar_center'
    bar_length_id = u'bar_length'
    max_velocity_id = u'max_velocity'
    weight_id = u'weight'

    def __init__(self, god_map, root, tip, tip_grasp_axis, bar_center, bar_axis, bar_length, max_velocity=0.1,
                 weight=WEIGHT_ABOVE_CA, goal_constraint=True):
        super(GraspBar, self).__init__(god_map)
        self.root = root
        self.tip = tip
        self.goal_constraint = goal_constraint

        bar_center = self.parse_and_transform_PointStamped(bar_center, self.root)

        tip_grasp_axis = self.parse_and_transform_Vector3Stamped(tip_grasp_axis, self.tip, normalized=True)

        bar_axis = self.parse_and_transform_Vector3Stamped(bar_axis, self.root, normalized=True)

        params = {self.bar_axis_id: bar_axis,
                  self.tip_grasp_axis_id: tip_grasp_axis,
                  self.bar_center_id: bar_center,
                  self.bar_length_id: bar_length,
                  self.max_velocity_id: max_velocity,
                  self.weight_id: weight}
        self.save_params_on_god_map(params)

    def __str__(self):
        s = super(GraspBar, self).__str__()
        return u'{}/{}/{}'.format(s, self.root, self.tip)

    def get_bar_axis_vector(self):
        return self.get_input_Vector3Stamped(self.bar_axis_id)

    def get_tip_grasp_axis_vector(self):
        return self.get_input_Vector3Stamped(self.tip_grasp_axis_id)

    def get_bar_center_point(self):
        return self.get_input_PointStamped(self.bar_center_id)

    def make_constraints(self):
        max_velocity = self.get_input_float(self.max_velocity_id)
        weight = self.get_input_float(self.weight_id)

        bar_length = self.get_input_float(self.bar_length_id)
        root_V_bar_axis = self.get_bar_axis_vector()
        tip_V_tip_grasp_axis = self.get_tip_grasp_axis_vector()
        root_P_bar_center = self.get_bar_center_point()

        self.add_minimize_vector_angle_constraints(max_velocity=max_velocity * 5,
                                                   root=self.root,
                                                   tip=self.tip,
                                                   tip_V_tip_normal=tip_V_tip_grasp_axis,
                                                   root_V_goal_normal=root_V_bar_axis,
                                                   weight=weight,
                                                   goal_constraint=self.goal_constraint)

        root_P_tip = w.position_of(self.get_fk(self.root, self.tip))

        root_P_line_start = root_P_bar_center + root_V_bar_axis * bar_length / 2
        root_P_line_end = root_P_bar_center - root_V_bar_axis * bar_length / 2

        dist, nearest = w.distance_point_to_line_segment(root_P_tip, root_P_line_start, root_P_line_end)

        self.add_minimize_position_constraints(r_P_g=nearest,
                                               max_velocity=0.1,
                                               max_acceleration=0.1,
                                               root=self.root,
                                               tip=self.tip,
                                               weight=weight,
                                               goal_constraint=self.goal_constraint)


class BasePointingForward(Constraint):
    base_forward_axis_id = u'base_forward_axis'
    max_velocity = u'max_velocity'
    range_id = u'range'
    linear_velocity_threshold_id = u'linear_velocity_threshold'
    weight_id = u'weight'

    def __init__(self, god_map, base_forward_axis=None, base_footprint=None, odom=None, velocity_tip=None,
                 range=np.pi / 8, max_velocity=np.pi / 8, linear_velocity_threshold=0.02, weight=WEIGHT_BELOW_CA):
        """
        :param god_map: ignore
        :type base_forward_axis: Vector3Stamped as json dict
        :type base_footprint: str
        :type odom: str
        :type range: float
        :type max_velocity: float
        """
        super(BasePointingForward, self).__init__(god_map)
        if odom is not None:
            self.odom = odom
        else:
            self.odom = self.get_robot().get_root()
        if base_footprint is not None:
            self.base_footprint = base_footprint
        else:
            self.base_footprint = self.get_robot().get_non_base_movement_root()
        if velocity_tip is None:
            self.velocity_tip = self.base_footprint
        else:
            self.velocity_tip = velocity_tip
        if base_forward_axis is not None:
            self.base_forward_axis = base_forward_axis
            base_forward_axis = convert_dictionary_to_ros_message(u'geometry_msgs/Vector3Stamped', base_forward_axis)
            base_forward_axis = tf.transform_vector(self.base_footprint, base_forward_axis)
            tmp = np.array([base_forward_axis.vector.x, base_forward_axis.vector.y, base_forward_axis.vector.z])
            tmp = tmp / np.linalg.norm(tmp)
            self.base_forward_axis.vector = Vector3(*tmp)
        else:
            self.base_forward_axis = Vector3Stamped()
            self.base_forward_axis.header.frame_id = self.base_footprint
            self.base_forward_axis.vector.x = 1

        params = {self.base_forward_axis_id: self.base_forward_axis,
                  self.max_velocity: max_velocity,
                  self.range_id: range,
                  self.linear_velocity_threshold_id: linear_velocity_threshold,
                  self.weight_id: weight}
        self.save_params_on_god_map(params)

    def __str__(self):
        s = super(BasePointingForward, self).__str__()
        return u'{}/{}/{}_X:{}_Y:{}_Z:{}'.format(s, self.odom, self.base_footprint,
                                                 self.base_forward_axis.vector.x,
                                                 self.base_forward_axis.vector.y,
                                                 self.base_forward_axis.vector.z)

    def get_base_forward_axis(self):
        return self.get_input_Vector3Stamped(self.base_forward_axis_id)

    def make_constraints(self):
        range = self.get_input_float(self.range_id)
        weight = self.get_input_float(self.weight_id)
        linear_velocity_threshold = self.get_input_float(self.linear_velocity_threshold_id)
        max_velocity = self.get_input_float(self.max_velocity)

        weight = self.normalize_weight(max_velocity, weight)

        odom_T_base_footprint_dot = self.get_fk_velocity(self.odom, self.velocity_tip)
        odom_V_goal = w.vector3(odom_T_base_footprint_dot[0],
                                odom_T_base_footprint_dot[1],
                                odom_T_base_footprint_dot[2])
        odom_V_goal_length_1 = w.scale(odom_V_goal, 1)

        odom_R_base_footprint = w.rotation_of(self.get_fk(self.odom, self.base_footprint))
        base_footprint_V_current = self.get_base_forward_axis()
        odom_V_base_footprint = w.dot(odom_R_base_footprint, base_footprint_V_current)

        linear_velocity = w.norm(odom_V_goal)

        error = w.acos(w.dot(odom_V_goal_length_1.T, odom_V_base_footprint)[0])
        error_limited_lb = w.if_greater_eq(linear_velocity_threshold, linear_velocity, 0,
                                           self.limit_velocity(error + range, max_velocity))
        error_limited_ub = w.if_greater_eq(linear_velocity_threshold, linear_velocity, 0,
                                           self.limit_velocity(error - range, max_velocity))
        self.add_constraint(u'/error',
                            lower=-error_limited_lb,
                            upper=-error_limited_ub,
                            weight=weight,
                            expression=error,
                            goal_constraint=False)


class GravityJoint(Constraint):
    weight = u'weight'

    # FIXME

    def __init__(self, god_map, joint_name, object_name, goal_constraint=True):
        super(GravityJoint, self).__init__(god_map)
        self.joint_name = joint_name
        self.object_name = object_name
        self.goal_constraint = goal_constraint
        params = {}
        self.save_params_on_god_map(params)

    def make_constraints(self):
        current_joint = self.get_input_joint_position(self.joint_name)

        parent_link = self.get_robot().get_parent_link_of_joint(self.joint_name)

        parent_R_root = w.rotation_of(self.get_fk(parent_link, self.get_robot().get_root()))

        com__parent = w.position_of(self.get_fk_evaluated(parent_link, self.object_name))
        com__parent[3] = 0
        com__parent = w.scale(com__parent, 1)

        g = w.vector3(0, 0, -1)
        g__parent = w.dot(parent_R_root, g)
        axis_of_rotation = w.vector3(*self.get_robot().get_joint_axis(self.joint_name))
        l = w.dot(g__parent, axis_of_rotation)
        goal__parent = g__parent - w.scale(axis_of_rotation, l)
        goal__parent = w.scale(goal__parent, 1)

        goal_vel = w.acos(w.dot(com__parent, goal__parent))

        ref_axis_of_rotation = w.cross(com__parent, goal__parent)
        goal_vel *= w.sign(w.dot(ref_axis_of_rotation, axis_of_rotation))

        weight = WEIGHT_BELOW_CA
        # TODO set a reasonable velocity limit
        weight = self.normalize_weight(0.1, weight)

        self.add_constraint('',
                            lower=goal_vel,  # sw.Min(goal_vel, 0),
                            upper=goal_vel,  # sw.Max(goal_vel, 0),
                            weight=weight,
                            expression=current_joint,
                            goal_constraint=self.goal_constraint)

    def __str__(self):
        s = super(GravityJoint, self).__str__()
        return u'{}/{}'.format(s, self.joint_name)


class UpdateGodMap(Constraint):

    def __init__(self, god_map, updates):
        super(UpdateGodMap, self).__init__(god_map)
        self.update_god_map([], updates)

    def update_god_map(self, identifier, updates):
        if not isinstance(updates, dict):
            raise GiskardException(u'{} used incorrectly, {} not a dict or number'.format(str(self), updates))
        for member, value in updates.items():
            next_identifier = identifier + [member]
            if isinstance(value, numbers.Number) and \
                    isinstance(self.get_god_map().get_data(next_identifier), numbers.Number):
                self.get_god_map().set_data(next_identifier, value)
            else:
                self.update_god_map(next_identifier, value)


class Pointing(Constraint):
    goal_point = u'goal_point'
    pointing_axis = u'pointing_axis'
    weight_id = u'weight'

    def __init__(self, god_map, tip, goal_point, root=None, pointing_axis=None, weight=WEIGHT_BELOW_CA,
                 goal_constraint=True):
        """
        :type tip: str
        :param goal_point: json representing PointStamped
        :type goal_point: str
        :param root: default is root link of robot
        :type root: str
        :param pointing_axis: json representing Vector3Stamped, default is z axis
        :type pointing_axis: str
        :type weight: float
        """
        # always start by calling super with god map
        super(Pointing, self).__init__(god_map)

        # use this space to process your input parameters, handle defaults etc
        if root is None:
            self.root = self.get_robot().get_root()
        else:
            self.root = root
        self.tip = tip
        self.goal_constraint = goal_constraint

        # you receive message in json form, use these functions to turn them into the proper types and transfrom
        # them into a goal frame
        goal_point = self.parse_and_transform_PointStamped(goal_point, self.root)

        if pointing_axis is not None:
            pointing_axis = self.parse_and_transform_Vector3Stamped(pointing_axis, self.tip, normalized=True)
        else:
            pointing_axis = Vector3Stamped()
            pointing_axis.header.frame_id = self.tip
            pointing_axis.vector.z = 1

        # save everything, that you want to reference in expressions on the god map
        params = {self.goal_point: goal_point,
                  self.pointing_axis: pointing_axis,
                  self.weight_id: weight}
        self.save_params_on_god_map(params)

    # make make some convenience functions to make your code more readable
    def get_goal_point(self):
        return self.get_input_PointStamped(self.goal_point)

    def get_pointing_axis(self):
        return self.get_input_Vector3Stamped(self.pointing_axis)

    def make_constraints(self):
        # in this function, you have to create the actual constraints
        # start by creating references to your input params in the god map
        # get_input functions generally return symbols referring to god map entries
        weight = self.get_input_float(self.weight_id)
        # TODO set a reasonable velocity limit
        weight = self.normalize_weight(0.1, weight)
        root_T_tip = self.get_fk(self.root, self.tip)
        goal_point = self.get_goal_point()
        pointing_axis = self.get_pointing_axis()

        # do some math to create your expressions and limits
        # make sure to always use function from the casadi_wrapper, here imported as "w".
        # here are some rules of thumb that often make constraints more stable:
        # 1) keep the expressions as simple as possible and move the "magic" into the lower/upper limits
        # 2) don't try to minimize the number of constraints (in this example, minimizing the angle is also possible
        #       but sometimes gets unstable)
        # 3) you can't use the normal if! use e.g. "w.if_eq"
        # 4) use self.limit_velocity on your error
        # 5) giskard will calculate the derivative of "expression". so in this example, writing -diff[0] in
        #       in expression will result in the same behavior, because goal_axis is constant.
        #       This is also the reason, why lower/upper are limits for the derivative.
        goal_axis = goal_point - w.position_of(root_T_tip)
        goal_axis /= w.norm(goal_axis)  # FIXME avoid /0
        current_axis = w.dot(root_T_tip, pointing_axis)
        diff = goal_axis - current_axis

        # add constraints to the current problem, after execution, it gets cleared automatically
        self.add_constraint(
            # name of the constraint, make use to avoid name conflicts!
            u'x',
            # lower limit for the !derivative! of the expression
            lower=diff[0],
            # upper limit for the !derivative! of the expression
            upper=diff[0],
            # tells the solver how important this constraint is, if unsure, use HIGH_WEIGHT
            weight=weight,
            # symbolic expression that describes a geometric property. make sure it as a dependency on the
            # joint state. usually achieved through "get_fk"
            expression=current_axis[0],
            # describes if this constraint must be fulfilled at the end of the trajectory
            goal_constraint=self.goal_constraint)

        self.add_constraint(u'y',
                            lower=diff[1],
                            upper=diff[1],
                            weight=weight,
                            expression=current_axis[1],
                            goal_constraint=self.goal_constraint)
        self.add_constraint(u'z',
                            lower=diff[2],
                            upper=diff[2],
                            weight=weight,
                            expression=current_axis[2],
                            goal_constraint=self.goal_constraint)

    def __str__(self):
        # helps to make sure your constraint name is unique.
        s = super(Pointing, self).__str__()
        return u'{}/{}/{}'.format(s, self.root, self.tip)


class OpenDoor(Constraint):
    hinge_pose_id = u'hinge_frame'
    hinge_V_hinge_axis_msg_id = u'hinge_axis'
    hinge0_T_tipGoal_id = u'hinge0_T_tipGoal'
    hinge0_T_tipStartProjected_id = u'hinge0_T_tipStartProjected'
    root_T_hinge0_id = u'root_T_hinge0'
    root_T_tipGoal_id = u'root_T_tipGoal'
    hinge0_P_tipStart_norm_id = u'hinge0_P_tipStart_norm'
    weight_id = u'weight'

    def __init__(self, god_map, tip, object_name, handle_link, angle_goal, root=None, weight=WEIGHT_BELOW_CA):
        super(OpenDoor, self).__init__(god_map)

        if root is None:
            self.root = self.get_robot().get_root()
        else:
            self.root = root
        self.tip = tip

        self.angle_goal = angle_goal

        self.handle_link = handle_link
        handle_frame_id = u'iai_kitchen/' + handle_link

        self.object_name = object_name
        environment_object = self.get_world().get_object(object_name)
        self.hinge_joint = environment_object.get_movable_parent_joint(handle_link)
        hinge_child = environment_object.get_child_link_of_joint(self.hinge_joint)

        hinge_frame_id = u'iai_kitchen/' + hinge_child

        hinge_V_hinge_axis = kdl.Vector(*environment_object.get_joint_axis(self.hinge_joint))
        hinge_V_hinge_axis_msg = Vector3Stamped()
        hinge_V_hinge_axis_msg.header.frame_id = hinge_frame_id
        hinge_V_hinge_axis_msg.vector.x = hinge_V_hinge_axis[0]
        hinge_V_hinge_axis_msg.vector.y = hinge_V_hinge_axis[1]
        hinge_V_hinge_axis_msg.vector.z = hinge_V_hinge_axis[2]

        hingeStart_T_tipStart = tf.msg_to_kdl(tf.lookup_pose(hinge_frame_id, self.tip))

        hinge_pose = tf.lookup_pose(self.root, hinge_frame_id)

        root_T_hingeStart = tf.msg_to_kdl(hinge_pose)
        hinge_T_handle = tf.msg_to_kdl(tf.lookup_pose(hinge_frame_id, handle_frame_id))  # constant
        hinge_joint_current = environment_object.joint_state[self.hinge_joint].position

        hingeStart_P_tipStart = hingeStart_T_tipStart.p

        projection = kdl.dot(hingeStart_P_tipStart, hinge_V_hinge_axis)
        hinge0_P_tipStartProjected = hingeStart_P_tipStart - hinge_V_hinge_axis * projection

        hinge0_T_hingeCurrent = kdl.Frame(kdl.Rotation().Rot(hinge_V_hinge_axis, hinge_joint_current))
        root_T_hinge0 = root_T_hingeStart * hinge0_T_hingeCurrent.Inverse()
        root_T_handleGoal = root_T_hinge0 * kdl.Frame(
            kdl.Rotation().Rot(hinge_V_hinge_axis, angle_goal)) * hinge_T_handle

        handleStart_T_tipStart = tf.msg_to_kdl(tf.lookup_pose(handle_frame_id, self.tip))
        root_T_tipGoal = tf.kdl_to_np(root_T_handleGoal * handleStart_T_tipStart)

        hinge0_T_tipGoal = tf.kdl_to_np(hingeStart_T_tipStart)
        hinge0_T_tipStartProjected = tf.kdl_to_np(kdl.Frame(hinge0_P_tipStartProjected))

        hinge0_P_tipStart_norm = np.linalg.norm(tf.kdl_to_np(hingeStart_P_tipStart))

        params = {
            self.hinge_pose_id: hinge_pose,
            self.hinge_V_hinge_axis_msg_id: hinge_V_hinge_axis_msg,
            self.hinge0_T_tipGoal_id: hinge0_T_tipGoal,
            self.root_T_hinge0_id: tf.kdl_to_np(root_T_hinge0),
            self.hinge0_T_tipStartProjected_id: hinge0_T_tipStartProjected,
            self.root_T_tipGoal_id: root_T_tipGoal,
            self.hinge0_P_tipStart_norm_id: hinge0_P_tipStart_norm,
            self.weight_id: weight,
        }
        self.save_params_on_god_map(params)

    def get_hinge_pose(self):
        return self.get_input_PoseStamped(self.hinge_pose_id)

    def get_hinge_axis(self):
        return self.get_input_Vector3Stamped(self.hinge_V_hinge_axis_msg_id)

    def make_constraints(self):
        weight = self.get_input_float(self.weight_id)
        weight = self.normalize_weight(0.1, weight)
        root_T_tip = self.get_fk(self.root, self.tip)
        root_T_hinge = self.get_hinge_pose()
        hinge_V_hinge_axis = self.get_hinge_axis()[:3]
        hinge_T_root = w.inverse_frame(root_T_hinge)
        root_T_tipGoal = self.get_input_np_frame(self.root_T_tipGoal_id)
        root_T_hinge0 = self.get_input_np_frame(self.root_T_hinge0_id)
        root_T_tipCurrent = self.get_fk_evaluated(self.root, self.tip)
        hinge0_R_tipGoal = w.rotation_of(self.get_input_np_frame(self.hinge0_T_tipGoal_id))
        dist_goal = self.get_input_float(self.hinge0_P_tipStart_norm_id)
        hinge0_T_tipStartProjected = self.get_input_np_frame(self.hinge0_T_tipStartProjected_id)

        self.add_minimize_position_constraints(w.position_of(root_T_tipGoal), 0.1, 0.1, self.root, self.tip, False)

        hinge_P_tip = w.position_of(w.dot(hinge_T_root, root_T_tip))[:3]

        dist_expr = w.norm(hinge_P_tip)
        weight = self.normalize_weight(0.1, weight)
        self.add_constraint(u'/dist',
                            dist_goal - dist_expr,
                            dist_goal - dist_expr,
                            weight,
                            dist_expr,
                            False)

        hinge0_T_tipCurrent = w.dot(w.inverse_frame(root_T_hinge0), root_T_tipCurrent)
        hinge0_P_tipStartProjected = w.position_of(hinge0_T_tipStartProjected)
        hinge0_P_tipCurrent = w.position_of(hinge0_T_tipCurrent)[:3]

        projection = w.dot(hinge0_P_tipCurrent.T, hinge_V_hinge_axis)
        hinge0_P_tipCurrentProjected = hinge0_P_tipCurrent - hinge_V_hinge_axis * projection

        current_tip_angle_projected = w.angle_between_vector(hinge0_P_tipStartProjected, hinge0_P_tipCurrentProjected)

        hinge0_T_hingeCurrent = w.rotation_matrix_from_axis_angle(hinge_V_hinge_axis, current_tip_angle_projected)

        root_T_hingeCurrent = w.dot(root_T_hinge0, hinge0_T_hingeCurrent)

        root_R_tipGoal = w.dot(root_T_hingeCurrent, hinge0_R_tipGoal)

        self.add_minimize_rotation_constraints(root_R_tipGoal, self.root, self.tip)

    def __str__(self):
        s = super(OpenDoor, self).__str__()
        return u'{}/{}/{}'.format(s, self.root, self.tip)


class OpenDrawer(Constraint):
    hinge_pose_id = u'hinge_frame'  # frame of the hinge TODO: is that necessary
    hinge_V_hinge_axis_msg_id = u'hinge_axis'  # axis vector of the hinge
    root_T_tip_goal_id = u'root_T_tipGoal'  # goal of the gripper tip (where to move)

    def __init__(self, god_map, tip, object_name, handle_link, distance_goal, root=None):
        """
        :type tip: str
        :param tip: tip of manipulator (gripper) which is used
        :type object_name str
        :param object_name
        :type handle_link str
        :param handle_link handle to grasp
        :type distance_goal float
        :param distance_goal
               relative opening distance 0 = close, 1 = fully open
        :type root: str
        :param root: default is root link of robot
        """

        super(OpenDrawer, self).__init__(god_map)

        self.constraints = []  # init empty list

        # Process input parameters
        if root is None:
            self.root = self.get_robot().get_root()
        else:
            self.root = root
        self.tip = tip

        self.distance_goal = distance_goal

        self.handle_link = handle_link
        handle_frame_id = u'iai_kitchen/' + handle_link

        self.object_name = object_name
        environment_object = self.get_world().get_object(object_name)
        # Get movable joint
        self.hinge_joint = environment_object.get_movable_parent_joint(handle_link)
        # Child of joint
        hinge_child = environment_object.get_child_link_of_joint(self.hinge_joint)

        hinge_frame_id = u'iai_kitchen/' + hinge_child

        # Get movable axis of drawer (= prismatic joint)
        hinge_drawer_axis = kdl.Vector(
            *environment_object.get_joint_axis(self.hinge_joint))
        hinge_drawer_axis_msg = Vector3Stamped()
        hinge_drawer_axis_msg.header.frame_id = hinge_frame_id
        hinge_drawer_axis_msg.vector.x = hinge_drawer_axis[0]
        hinge_drawer_axis_msg.vector.y = hinge_drawer_axis[1]
        hinge_drawer_axis_msg.vector.z = hinge_drawer_axis[2]

        # Get joint limits TODO: check of desired goal is within limits
        min_limit, max_limit = environment_object.get_joint_limits(
            self.hinge_joint)
        current_joint_pos = environment_object.joint_state[self.hinge_joint].position

        # Avoid invalid values
        if distance_goal < min_limit:
            self.distance_goal = min_limit
        if distance_goal > max_limit:
            self.distance_goal = max_limit

        hinge_frame_id = u'iai_kitchen/' + hinge_child

        # Get frame of current tip pose
        root_T_tip_current = tf.msg_to_kdl(tf.lookup_pose(self.root, tip))
        hinge_drawer_axis_kdl = tf.msg_to_kdl(hinge_drawer_axis_msg)  # get axis of joint
        # Get transform from hinge to root
        root_T_hinge = tf.msg_to_kdl(tf.lookup_pose(self.root, hinge_frame_id))

        # Get translation vector from current to goal position
        tip_current_V_tip_goal = hinge_drawer_axis_kdl * (self.distance_goal - current_joint_pos)

        root_V_hinge_drawer = root_T_hinge.M * tip_current_V_tip_goal  # get vector in hinge frame
        root_T_tip_goal = deepcopy(root_T_tip_current)  # copy object to manipulate it
        # Add translation vector to current position (= get frame of goal position)
        root_T_tip_goal.p += root_V_hinge_drawer

        # Convert goal pose to dict for Giskard
        root_T_tip_goal_dict = convert_ros_message_to_dictionary(
            tf.kdl_to_pose_stamped(root_T_tip_goal, self.root))

        self.constraints.append(
            CartesianPose(
                god_map,
                self.root,
                self.tip,
                root_T_tip_goal_dict))

    def make_constraints(self):
        # Execute constraints
        for constraint in self.constraints:
            self.soft_constraints.update(constraint.get_constraints())

    def __str__(self):
        s = super(OpenDrawer, self).__str__()
        return u'{}/{}/{}'.format(s, self.root, self.tip)


class Open(Constraint):
    def __init__(self, god_map, tip, object_name, handle_link, root=None, goal_joint_state=None,
                 weight=WEIGHT_BELOW_CA):
        super(Open, self).__init__(god_map)
        self.constraints = []
        environment_object = self.get_world().get_object(object_name)
        joint_name = environment_object.get_movable_parent_joint(handle_link)

        if environment_object.is_joint_revolute(joint_name) or environment_object.is_joint_prismatic(joint_name):
            min_limit, max_limit = environment_object.get_joint_limits(joint_name)
            if goal_joint_state:
                goal_joint_state = min(max_limit, goal_joint_state)
            else:
                goal_joint_state = max_limit

        if environment_object.is_joint_revolute(joint_name):
            self.constraints.append(OpenDoor(god_map=god_map,
                                             tip=tip,
                                             object_name=object_name,
                                             handle_link=handle_link,
                                             angle_goal=goal_joint_state,
                                             root=root,
                                             weight=weight))
        elif environment_object.is_joint_prismatic(joint_name):
            self.constraints.append(OpenDrawer(god_map,
                                               tip=tip,
                                               object_name=object_name,
                                               handle_link=handle_link,
                                               distance_goal=goal_joint_state,
                                               root=root))
        else:
            logwarn(u'Opening containers with joint of type "{}" not supported'.format(
                environment_object.get_joint_type(joint_name)))

    def make_constraints(self):
        for constraint in self.constraints:
            self.soft_constraints.update(constraint.get_constraints())


class Close(Constraint):
    def __init__(self, god_map, tip, object_name, handle_link, root=None, goal_joint_state=None,
                 weight=WEIGHT_BELOW_CA):
        super(Close, self).__init__(god_map)
        self.constraints = []
        environment_object = self.get_world().get_object(object_name)
        joint_name = environment_object.get_movable_parent_joint(handle_link)

        if environment_object.is_joint_revolute(joint_name) or environment_object.is_joint_prismatic(joint_name):
            min_limit, max_limit = environment_object.get_joint_limits(joint_name)
            if goal_joint_state:
                goal_joint_state = max(min_limit, goal_joint_state)
            else:
                goal_joint_state = min_limit

        if environment_object.is_joint_revolute(joint_name):
            self.constraints.append(OpenDoor(god_map=god_map,
                                             tip=tip,
                                             object_name=object_name,
                                             handle_link=handle_link,
                                             angle_goal=goal_joint_state,
                                             root=root,
                                             weight=weight))
        elif environment_object.is_joint_prismatic(joint_name):
            self.constraints.append(OpenDrawer(god_map,
                                               tip=tip,
                                               object_name=object_name,
                                               handle_link=handle_link,
                                               distance_goal=goal_joint_state,
                                               root=root))
        else:
            logwarn(u'Opening containers with joint of type "{}" not supported'.format(
                environment_object.get_joint_type(joint_name)))

    def make_constraints(self):
        for constraint in self.constraints:
            self.soft_constraints.update(constraint.get_constraints())<|MERGE_RESOLUTION|>--- conflicted
+++ resolved
@@ -913,7 +913,6 @@
                                                self.goal_constraint, weight)
 
 
-<<<<<<< HEAD
 class CartesianPositionStraight(BasicCartesianConstraint):
 
     def get_tip_pose(self):
@@ -979,7 +978,7 @@
                                                goal_constraint=self.goal_constraint,
                                                prefix=u'line',
                                                weight=WEIGHT_ABOVE_CA)
-=======
+
 class CartesianVelocityLimit(Constraint):
     goal = u'goal'
     weight_id = u'weight'
@@ -1089,7 +1088,6 @@
     def __str__(self):
         s = super(CartesianVelocityLimit, self).__str__()
         return u'{}/{}/{}'.format(s, self.root_link, self.tip_link)
->>>>>>> 1581646d
 
 
 # class CartesianPositionX(BasicCartesianConstraint):
