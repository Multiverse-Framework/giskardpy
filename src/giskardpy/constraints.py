--- conflicted
+++ resolved
@@ -7,15 +7,10 @@
 import PyKDL as kdl
 import numpy as np
 from geometry_msgs.msg import Vector3Stamped, Vector3
-<<<<<<< HEAD
 from giskard_msgs.msg import Constraint as Constraint_msg
-from rospy_message_converter.message_converter import convert_dictionary_to_ros_message
-=======
-from rospy_message_converter.json_message_converter import convert_ros_message_to_json
 from rospy_message_converter.message_converter import \
     convert_dictionary_to_ros_message, \
     convert_ros_message_to_dictionary
->>>>>>> 7331b495
 
 import giskardpy.identifier as identifier
 import giskardpy.tfwrapper as tf
@@ -1963,14 +1958,14 @@
         self.constraints = []
         environment_object = self.get_world().get_object(object_name)
         joint_name = environment_object.get_movable_parent_joint(handle_link)
-        
+
         if environment_object.is_joint_revolute(joint_name) or environment_object.is_joint_prismatic(joint_name):
             min_limit, max_limit = environment_object.get_joint_limits(joint_name)
             if goal_joint_state:
                 goal_joint_state = min(max_limit, goal_joint_state)
             else:
                 goal_joint_state = max_limit
-            
+
         if environment_object.is_joint_revolute(joint_name):
             self.constraints.append(OpenDoor(god_map=god_map,
                                              tip=tip,
@@ -2002,14 +1997,14 @@
         self.constraints = []
         environment_object = self.get_world().get_object(object_name)
         joint_name = environment_object.get_movable_parent_joint(handle_link)
-        
+
         if environment_object.is_joint_revolute(joint_name) or environment_object.is_joint_prismatic(joint_name):
             min_limit, max_limit = environment_object.get_joint_limits(joint_name)
             if goal_joint_state:
                 goal_joint_state = max(min_limit, goal_joint_state)
             else:
                 goal_joint_state = min_limit
-        
+
         if environment_object.is_joint_revolute(joint_name):
             self.constraints.append(OpenDoor(god_map=god_map,
                                              tip=tip,
