--- conflicted
+++ resolved
@@ -15,11 +15,7 @@
 from giskardpy.input_system import PoseStampedInput, Point3Input, Vector3Input, Vector3StampedInput, FrameInput, \
     PointStampedInput, TranslationInput
 from giskardpy.qp_problem_builder import SoftConstraint
-<<<<<<< HEAD
-from giskardpy.tfwrapper import transform_pose, transform_vector, transform_point
-=======
 import giskardpy.tfwrapper as tf
->>>>>>> d8e37631
 
 WEIGHTS = [0] + [6 ** x for x in range(7)]
 
