from __future__ import division

from typing import Optional

import giskardpy.casadi_wrapper as cas
from giskardpy.data_types.data_types import PrefixName
from giskardpy.goals.goal import Goal
from giskardpy.tasks.task import WEIGHT_ABOVE_CA
from giskardpy.god_map import god_map


class DiffDriveTangentialToPoint(Goal):

    def __init__(self,
                 goal_point: cas.Point3,
                 forward: Optional[cas.Vector3] = None,
                 group_name: Optional[str] = None,
                 reference_velocity: float = 0.5, weight: bool = WEIGHT_ABOVE_CA, drive: bool = False,
                 name: Optional[str] = None,
                 start_condition: cas.Expression = cas.TrueSymbol,
                 hold_condition: cas.Expression = cas.FalseSymbol,
                 end_condition: cas.Expression = cas.FalseSymbol
                 ):
        self.tip = god_map.world.search_for_link_name('base_footprint', group_name)
        self.root = god_map.world.root_link_name
        if name is None:
            name = f'{self.__class__.__name__}/{self.root}/{self.tip}'
        super().__init__(name)
        self.goal_point = god_map.world.transform(god_map.world.root_link_name, goal_point)
        self.goal_point.point.z = 0
        self.weight = weight
        self.drive = drive
        if forward is not None:
            self.tip_V_pointing_axis = god_map.world.transform(self.tip, forward)
            self.tip_V_pointing_axis.scale(1)
        else:
            self.tip_V_pointing_axis = cas.Vector3((1, 0, 0))
            self.tip_V_pointing_axis.reference_frame = self.tip

        map_P_center = cas.Point3(self.goal_point)
        map_T_base = god_map.world.compose_fk_expression(self.root, self.tip)
        map_P_base = map_T_base.to_position()
        map_V_base_to_center = map_P_center - map_P_base
        map_V_base_to_center = cas.scale(map_V_base_to_center, 1)
        map_V_up = cas.Expression([0, 0, 1, 0])
        map_V_tangent = cas.cross(map_V_base_to_center, map_V_up)
        tip_V_pointing_axis = cas.Vector3(self.tip_V_pointing_axis)
        map_V_forward = cas.dot(map_T_base, tip_V_pointing_axis)

        task = self.create_and_add_task()
        if self.drive:
            angle = cas.abs(cas.angle_between_vector(map_V_forward, map_V_tangent))
            task.add_equality_constraint(reference_velocity=0.5,
                                         equality_bound=-angle,
                                         weight=self.weight,
                                         task_expression=angle,
                                         name='/rot')
        else:
            # angle = cas.abs(cas.angle_between_vector(cas.vector3(1,0,0), map_V_tangent))
            map_R_goal = cas.RotationMatrix.from_vectors(x=map_V_tangent, y=None, z=cas.Vector3((0, 0, 1)))
            goal_angle = map_R_goal.to_angle(lambda axis: axis[2])
            map_R_base = map_T_base.to_rotation()
            axis, map_current_angle = map_R_base.to_axis_angle()
            map_current_angle = cas.if_greater_zero(axis[2], map_current_angle, -map_current_angle)
            angle_error = cas.shortest_angular_distance(map_current_angle, goal_angle)
            task.add_equality_constraint(reference_velocity=0.5,
                                         equality_bound=angle_error,
                                         weight=self.weight,
                                         task_expression=map_current_angle,
                                         name='/rot')


<<<<<<< HEAD
=======
class PointingDiffDriveEEF(Goal):
    def __init__(self, base_tip, base_root, eef_tip, eef_root, pointing_axis=None, max_velocity=0.3,
                 weight=WEIGHT_ABOVE_CA, name: Optional[str] = None,
                 start_condition: cas.Expression = cas.TrueSymbol,
                 hold_condition: cas.Expression = cas.FalseSymbol,
                 end_condition: cas.Expression = cas.FalseSymbol
                 ):
        self.weight = weight
        self.max_velocity = max_velocity
        self.base_tip = base_tip
        self.base_root = base_root
        self.eef_tip = eef_tip
        self.eef_root = eef_root
        if name is None:
            name = f'{self.__class__.name}/{self.eef_root}/{self.eef_tip}'
        super().__init__(name)

        if pointing_axis is not None:
            self.tip_V_pointing_axis = tf.transform_vector(self.base_tip, pointing_axis)
            self.tip_V_pointing_axis.vector = tf.normalize(self.tip_V_pointing_axis.vector)
        else:
            self.tip_V_pointing_axis = Vector3Stamped()
            self.tip_V_pointing_axis.header.frame_id = self.base_tip
            self.tip_V_pointing_axis.vector.x = 1

    def make_constraints(self):
        fk_vel = self.get_fk_velocity(self.eef_root, self.eef_tip)
        eef_root_V_eef_tip = cas.Vector3((fk_vel[0], fk_vel[1], 0))
        eef_root_V_eef_tip_normed = cas.scale(eef_root_V_eef_tip, 1)
        base_root_T_eef_root = god_map.world.compose_fk_expression(self.base_root, self.eef_root)
        base_root_V_eef_tip = cas.dot(base_root_T_eef_root, eef_root_V_eef_tip_normed)

        tip_V_pointing_axis = cas.Vector3(self.tip_V_pointing_axis)
        base_root_T_base_tip = god_map.world.compose_fk_expression(self.base_root, self.base_tip)
        base_root_V_pointing_axis = cas.dot(base_root_T_base_tip, tip_V_pointing_axis)

        # weight = cas.if_less_eq(distance, 0.05, WEIGHT_BELOW_CA, WEIGHT_ABOVE_CA)
        # weight = WEIGHT_BELOW_CA
        # self.add_debug_expr('fk_vel/x', fk_vel[0])
        # self.add_debug_expr('fk_vel/y', fk_vel[1])
        # self.add_debug_vector('base_root_V_eef_tip', base_root_V_eef_tip)
        # self.add_debug_vector('eef_root_V_eef_tip', eef_root_V_eef_tip)
        # self.add_debug_vector('base_root_V_pointing_axis', base_root_V_pointing_axis)
        weight = WEIGHT_ABOVE_CA * cas.norm(eef_root_V_eef_tip_normed)

        self.add_vector_goal_constraints(frame_V_current=base_root_V_pointing_axis,
                                         frame_V_goal=base_root_V_eef_tip,
                                         reference_velocity=self.max_velocity,
                                         weight=weight)


>>>>>>> aee3717d
class KeepHandInWorkspace(Goal):
    def __init__(self,
                 tip_link: PrefixName,
                 base_footprint: Optional[PrefixName] = None,
                 map_frame: Optional[PrefixName] = None,
                 pointing_axis: Optional[cas.Vector3] = None,
                 max_velocity: float = 0.3,
                 weight: float = WEIGHT_ABOVE_CA,
                 name: Optional[str] = None,
                 start_condition: cas.Expression = cas.TrueSymbol,
                 hold_condition: cas.Expression = cas.FalseSymbol,
                 end_condition: cas.Expression = cas.FalseSymbol
                 ):
        if base_footprint is None:
            base_footprint = god_map.world.search_for_link_name('base_footprint')
        if map_frame is None:
            map_frame = god_map.world.root_link_name
        self.weight = weight
        self.max_velocity = max_velocity
        self.map_frame = map_frame
        self.tip_link = tip_link
        self.base_footprint = base_footprint
        if name is None:
            name = f'{self.__class__.__name__}/{self.base_footprint}/{self.tip_link}'
        super().__init__(name)

        if pointing_axis is not None:
            self.map_V_pointing_axis = god_map.world.transform(self.base_footprint, pointing_axis)
            self.map_V_pointing_axis.scale(1)
        else:
            self.map_V_pointing_axis = cas.Vector3((1, 0, 0))
            self.map_V_pointing_axis.reference_frame = self.map_frame

        weight = WEIGHT_ABOVE_CA
        base_footprint_V_pointing_axis = cas.Vector3(self.map_V_pointing_axis)
        map_T_base_footprint = god_map.world.compose_fk_expression(self.map_frame, self.base_footprint)
        map_V_pointing_axis = cas.dot(map_T_base_footprint, base_footprint_V_pointing_axis)
        map_T_tip = god_map.world.compose_fk_expression(self.map_frame, self.tip_link)
        map_V_tip = cas.Vector3(map_T_tip.to_position())
        map_V_tip.y = 0
        map_V_tip.z = 0
        map_P_tip = map_T_tip.to_position()
        map_P_tip.z = 0
        map_P_base_footprint = map_T_base_footprint.to_position()
        map_P_base_footprint.z = 0
        base_footprint_V_tip = map_P_tip - map_P_base_footprint

        map_V_tip.scale(1)
        angle_error = cas.angle_between_vector(base_footprint_V_tip, map_V_pointing_axis)
        task = self.create_and_add_task()
        task.add_inequality_constraint(reference_velocity=0.5,
                                       lower_error=-angle_error - 0.2,
                                       upper_error=-angle_error + 0.2,
                                       weight=weight,
                                       task_expression=angle_error,
                                       name='/rot')
        self.connect_monitors_to_all_tasks(start_condition, hold_condition, end_condition)<|MERGE_RESOLUTION|>--- conflicted
+++ resolved
@@ -70,60 +70,6 @@
                                          name='/rot')
 
 
-<<<<<<< HEAD
-=======
-class PointingDiffDriveEEF(Goal):
-    def __init__(self, base_tip, base_root, eef_tip, eef_root, pointing_axis=None, max_velocity=0.3,
-                 weight=WEIGHT_ABOVE_CA, name: Optional[str] = None,
-                 start_condition: cas.Expression = cas.TrueSymbol,
-                 hold_condition: cas.Expression = cas.FalseSymbol,
-                 end_condition: cas.Expression = cas.FalseSymbol
-                 ):
-        self.weight = weight
-        self.max_velocity = max_velocity
-        self.base_tip = base_tip
-        self.base_root = base_root
-        self.eef_tip = eef_tip
-        self.eef_root = eef_root
-        if name is None:
-            name = f'{self.__class__.name}/{self.eef_root}/{self.eef_tip}'
-        super().__init__(name)
-
-        if pointing_axis is not None:
-            self.tip_V_pointing_axis = tf.transform_vector(self.base_tip, pointing_axis)
-            self.tip_V_pointing_axis.vector = tf.normalize(self.tip_V_pointing_axis.vector)
-        else:
-            self.tip_V_pointing_axis = Vector3Stamped()
-            self.tip_V_pointing_axis.header.frame_id = self.base_tip
-            self.tip_V_pointing_axis.vector.x = 1
-
-    def make_constraints(self):
-        fk_vel = self.get_fk_velocity(self.eef_root, self.eef_tip)
-        eef_root_V_eef_tip = cas.Vector3((fk_vel[0], fk_vel[1], 0))
-        eef_root_V_eef_tip_normed = cas.scale(eef_root_V_eef_tip, 1)
-        base_root_T_eef_root = god_map.world.compose_fk_expression(self.base_root, self.eef_root)
-        base_root_V_eef_tip = cas.dot(base_root_T_eef_root, eef_root_V_eef_tip_normed)
-
-        tip_V_pointing_axis = cas.Vector3(self.tip_V_pointing_axis)
-        base_root_T_base_tip = god_map.world.compose_fk_expression(self.base_root, self.base_tip)
-        base_root_V_pointing_axis = cas.dot(base_root_T_base_tip, tip_V_pointing_axis)
-
-        # weight = cas.if_less_eq(distance, 0.05, WEIGHT_BELOW_CA, WEIGHT_ABOVE_CA)
-        # weight = WEIGHT_BELOW_CA
-        # self.add_debug_expr('fk_vel/x', fk_vel[0])
-        # self.add_debug_expr('fk_vel/y', fk_vel[1])
-        # self.add_debug_vector('base_root_V_eef_tip', base_root_V_eef_tip)
-        # self.add_debug_vector('eef_root_V_eef_tip', eef_root_V_eef_tip)
-        # self.add_debug_vector('base_root_V_pointing_axis', base_root_V_pointing_axis)
-        weight = WEIGHT_ABOVE_CA * cas.norm(eef_root_V_eef_tip_normed)
-
-        self.add_vector_goal_constraints(frame_V_current=base_root_V_pointing_axis,
-                                         frame_V_goal=base_root_V_eef_tip,
-                                         reference_velocity=self.max_velocity,
-                                         weight=weight)
-
-
->>>>>>> aee3717d
 class KeepHandInWorkspace(Goal):
     def __init__(self,
                  tip_link: PrefixName,
