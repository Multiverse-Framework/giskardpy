--- conflicted
+++ resolved
@@ -22,8 +22,8 @@
         :param max_velocity: float, rad/s, default 1423, meaning the urdf/config limits are active
         """
         super(JointPositionContinuous, self).__init__(**kwargs)
-        prefix = self.world.groups[group_name].prefix
-        self.joint_name = PrefixName(joint_name, prefix)
+        #prefix = self.world.groups[group_name].prefix
+        self.joint_name = PrefixName(joint_name, group_name)
         if not self.world.is_joint_continuous(self.joint_name):
             raise ConstraintException(f'{self.__class__.__name__} called with non continuous joint {self.joint_name}')
         self.joint_goal = goal
@@ -71,15 +71,15 @@
 
 class JointPositionPrismatic(Goal):
     def __init__(self, joint_name: str, group_name: str, goal: float, weight: float = WEIGHT_BELOW_CA,
-                 max_velocity: float = 1, hard: bool = False, prefix=None, **kwargs):
+                 max_velocity: float = 1, hard: bool = False, **kwargs):
         """
         This goal will move a prismatic joint to the goal position
         :param weight: default WEIGHT_BELOW_CA
         :param max_velocity: m/s, default 4535, meaning the urdf/config limits are active
         """
         super(JointPositionPrismatic, self).__init__(**kwargs)
-        prefix = self.world.groups[group_name].prefix
-        self.joint_name = PrefixName(joint_name, prefix)
+        #prefix = self.world.groups[group_name].prefix
+        self.joint_name = PrefixName(joint_name, group_name)
         if not self.world.is_joint_prismatic(self.joint_name):
             raise ConstraintException(f'{self.__class__.__name__} called with non prismatic joint {self.joint_name}')
         self.goal = goal
@@ -119,6 +119,11 @@
             max_velocity = self.get_parameter_as_symbolic_expression('max_velocity')
 
         error = joint_goal - current_joint
+        if 'torso' in self.joint_name.long_name:
+            self.add_debug_expr('torso_curr', current_joint)
+            self.add_debug_expr('torso_goal', joint_goal)
+            self.add_debug_expr('torso_error', error)
+            self.add_debug_expr('torso_w', weight)
 
         if self.hard:
             self.add_constraint(reference_velocity=max_velocity,
@@ -152,8 +157,8 @@
         :param max_velocity: float, rad/s, default 3451, meaning the urdf/config limits are active
         """
         super(JointPositionRevolute, self).__init__(**kwargs)
-        prefix = self.world.groups[group_name].prefix
-        self.joint_name = PrefixName(joint_name, prefix)
+        #prefix = self.world.groups[group_name].prefix
+        self.joint_name = PrefixName(joint_name, group_name)
         if not self.world.is_joint_revolute(self.joint_name):
             raise ConstraintException(f'{self.__class__.__name__} called with non revolute joint {self.joint_name}')
         self.goal = goal
@@ -217,8 +222,8 @@
         :param max_velocity: float, rad/s, default 3451, meaning the urdf/config limits are active
         """
         super(ShakyJointPositionRevoluteOrPrismatic, self).__init__(**kwargs)
-        prefix = self.world.groups[group_name].prefix
-        self.joint_name = PrefixName(joint_name, prefix)
+        #prefix = self.world.groups[group_name].prefix
+        self.joint_name = PrefixName(joint_name, group_name)
         if not self.world.is_joint_revolute(joint_name) and not self.world.is_joint_prismatic(joint_name):
             raise ConstraintException(f'{self.__class__.__name__} called with non revolute/prismatic joint {joint_name}')
 
@@ -281,8 +286,8 @@
         :param max_velocity: float, rad/s, default 3451, meaning the urdf/config limits are active
         """
         super(ShakyJointPositionContinuous, self).__init__(**kwargs)
-        prefix = self.world.groups[group_name].prefix
-        self.joint_name = PrefixName(joint_name, prefix)
+        #prefix = self.world.groups[group_name].prefix
+        self.joint_name = PrefixName(joint_name, group_name)
         self.goal = goal
         self.frequency = frequency
         self.noise_amplitude = noise_amplitude
@@ -343,8 +348,8 @@
         :param percentage: float, default 15, if limits are 0-100, the constraint will push into the 15-85 range
         """
         super(AvoidJointLimitsRevolute, self).__init__(**kwargs)
-        prefix = self.world.groups[group_name].prefix
-        self.joint_name = PrefixName(joint_name, prefix)
+        #prefix = self.world.groups[group_name].prefix
+        self.joint_name = PrefixName(joint_name, group_name)
         self.weight = weight
         self.max_velocity = max_linear_velocity
         self.percentage = percentage
@@ -398,8 +403,8 @@
         :param percentage: float, default 15, if limits are 0-100, the constraint will push into the 15-85 range
         """
         super(AvoidJointLimitsPrismatic, self).__init__(**kwargs)
-        prefix = self.world.groups[group_name].prefix
-        self.joint_name = PrefixName(joint_name, prefix)
+        #prefix = self.world.groups[group_name].prefix
+        self.joint_name = PrefixName(joint_name, group_name)
         self.weight = weight
         self.max_velocity = max_angular_velocity
         self.percentage = percentage
@@ -444,11 +449,7 @@
 
 
 class JointPositionList(Goal):
-<<<<<<< HEAD
-    def __init__(self, goal_state: Union[Dict[str, float], JointState], group_name: str, weight: float = None,
-=======
-    def __init__(self, goal_state: Dict[str, float], weight: float = None,
->>>>>>> c8084e30
+    def __init__(self, goal_state: Dict[str, float], group_name: str, weight: float = None,
                  max_velocity: float = None, hard: bool = False, **kwargs):
         """
         This goal takes a joint state and adds the other JointPosition goals depending on their type
@@ -458,14 +459,9 @@
         super(JointPositionList, self).__init__(**kwargs)
         if len(goal_state) == 0:
             raise ConstraintInitalizationException(f'Can\'t initialize {self} with no joints.')
-<<<<<<< HEAD
-        prefix = self.world.groups[group_name].prefix
-        for i, joint_name in enumerate(goal_state.name):
-            if not self.world.has_joint(PrefixName(joint_name, prefix)):
-=======
+        #prefix = self.world.namespaces[self.world.robot_names.index(group_name)] # todo: put namespaces and robot_names and other robot related stuff into world
         for joint_name, goal_position in goal_state.items():
-            if not self.world.has_joint(joint_name):
->>>>>>> c8084e30
+            if not self.world.has_joint(PrefixName(joint_name, group_name)):
                 raise KeyError(f'unknown joint \'{joint_name}\'')
             params = kwargs
             params.update({'joint_name': joint_name,
@@ -483,8 +479,7 @@
     def __init__(self, joint_name: str, group_name: str, goal: float, weight: float = WEIGHT_BELOW_CA,
                  max_velocity: float = 100, **kwargs):
         super(JointPosition, self).__init__(**kwargs)
-        prefix = self.world.groups[group_name].prefix
-        full_joint_name = PrefixName(joint_name, prefix)
+        full_joint_name = PrefixName(joint_name, group_name)
         if self.world.is_joint_continuous(full_joint_name):
             C = JointPositionContinuous
         elif self.world.is_joint_revolute(full_joint_name):
@@ -526,8 +521,8 @@
 class JointPositionRange(Goal):
     def __init__(self, joint_name, group_name, upper_limit, lower_limit, hard=False, **kwargs):
         super(JointPositionRange, self).__init__(**kwargs)
-        prefix = self.world.groups[group_name].prefix
-        self.joint_name = PrefixName(joint_name, prefix)
+        #prefix = self.world.groups[group_name].prefix
+        self.joint_name = PrefixName(joint_name, group_name)
         if self.world.is_joint_continuous(joint_name):
             raise NotImplementedError(f'Can\'t limit range of continues joint \'{self.joint_name}\'.')
         self.upper_limit = upper_limit
