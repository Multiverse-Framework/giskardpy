from typing import Union

from giskardpy import identifier
from giskardpy.configs.data_types import SupportedQPSolver
from giskardpy.goals.goal import Goal, NonMotionGoal
from giskardpy.tree.behaviors.max_trajectory_length import MaxTrajectoryLength
from giskardpy.utils import logging


class SetPredictionHorizon(Goal):
    def __init__(self, prediction_horizon: int):
        """
        Will overwrite the prediction horizon for a single goal.
        Setting it to 1 will turn of acceleration and jerk limits.
        :param prediction_horizon: size of the prediction horizon, a number that should be 1 or above 5.
        """
        super().__init__()
        self.new_prediction_horizon = prediction_horizon

    def make_constraints(self):
        pass
        if self.new_prediction_horizon < 7:
            logging.logwarn('Prediction horizon must be >= 7.')
        self.god_map.set_data(identifier.prediction_horizon, self.new_prediction_horizon)

    def __str__(self) -> str:
        return str(self.__class__.__name__)


class SetQPSolver(NonMotionGoal):

    def __init__(self, qp_solver_id: Union[SupportedQPSolver, int]):
        super().__init__()
        qp_solver_id = SupportedQPSolver(qp_solver_id)
        self.god_map.set_data(identifier.qp_solver_name, qp_solver_id)

    def __str__(self) -> str:
        return str(self.__class__.__name__)


class SetMaxTrajLength(NonMotionGoal):
    def __init__(self,
                 new_length: int):
        """
        Overwrites Giskard trajectory length limit for planning.
        If the trajectory is longer than new_length, Giskard will prempt the goal.
        :param new_length: in seconds
        """
        super().__init__()
        assert new_length > 0
        self.god_map.set_data(identifier.max_trajectory_length, new_length)
<<<<<<< HEAD
=======

    def __str__(self) -> str:
        return super().__str__()


class EndlessMode(NonMotionGoal):
    def __init__(self):
        super().__init__()
        self.god_map.set_data(identifier.endless_mode, True)
>>>>>>> 32cec598

    def __str__(self) -> str:
        return super().__str__()


class EnableVelocityTrajectoryTracking(NonMotionGoal):
    def __init__(self, enabled: bool = True):
        """
        A hack for the PR2. This goal decides whether the velocity part of the trajectory message is filled,
        when they are send to the robot.
        :param enabled: If True, will the velocity part of the message.
        """
        super().__init__()
        self.god_map.set_data(identifier.fill_trajectory_velocity_values, enabled)

    def __str__(self) -> str:
        return super().__str__()<|MERGE_RESOLUTION|>--- conflicted
+++ resolved
@@ -49,8 +49,6 @@
         super().__init__()
         assert new_length > 0
         self.god_map.set_data(identifier.max_trajectory_length, new_length)
-<<<<<<< HEAD
-=======
 
     def __str__(self) -> str:
         return super().__str__()
@@ -60,7 +58,6 @@
     def __init__(self):
         super().__init__()
         self.god_map.set_data(identifier.endless_mode, True)
->>>>>>> 32cec598
 
     def __str__(self) -> str:
         return super().__str__()
