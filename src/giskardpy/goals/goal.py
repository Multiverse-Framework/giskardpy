from __future__ import annotations

import abc
from abc import ABC
from collections import OrderedDict
from typing import Optional, Tuple, Dict, List, Union, Callable, TYPE_CHECKING, overload

from geometry_msgs.msg import PoseStamped, PointStamped, QuaternionStamped, Vector3Stamped

from giskardpy.goals.monitors.monitors import Monitor
from giskardpy.goals.tasks.task import Task, WEIGHT_BELOW_CA
from giskardpy.god_map import god_map
from giskardpy.symbol_manager import symbol_manager

if TYPE_CHECKING:
    from giskardpy.tree.control_modes import ControlModes

import giskardpy.utils.tfwrapper as tf
from giskardpy import casadi_wrapper as w
from giskardpy.exceptions import ConstraintInitalizationException, UnknownGroupException
from giskardpy.model.joints import OneDofJoint
from giskardpy.my_types import my_string, transformable_message, PrefixName, Derivatives
from giskardpy.qp.constraint import InequalityConstraint, EqualityConstraint, DerivativeInequalityConstraint, \
    ManipulabilityConstraint


class Goal(ABC):
    tasks: List[Task]
    name: str

    @abc.abstractmethod
    def __init__(self,
                 name: str,
                 to_start: Optional[List[Monitor]] = None,
                 to_hold: Optional[List[Monitor]] = None,
                 to_end: Optional[List[Monitor]] = None):
        """
        This is where you specify goal parameters and save them as self attributes.
        """
        self.tasks = []
        self.name = name

    def clean_up(self):
        pass

    def is_done(self):
        return None

    def __str__(self) -> str:
        return self.name

    def __repr__(self) -> str:
        return self.name

    def has_tasks(self) -> bool:
        return len(self.tasks) > 0

    def get_joint_position_symbol(self, joint_name: PrefixName) -> Union[w.Symbol, float]:
        """
        returns a symbol that refers to the given joint
        """
        if not god_map.world.has_joint(joint_name):
            raise KeyError(f'World doesn\'t have joint named: {joint_name}.')
        joint = god_map.world.joints[joint_name]
        if isinstance(joint, OneDofJoint):
            return joint.get_symbol(Derivatives.position)
        raise TypeError(f'get_joint_position_symbol is only supported for OneDofJoint, not {type(joint)}')

    def connect_to_start_to_all_tasks(self, monitors: List[Monitor]):
        for monitor in monitors:
            for task in self.tasks:
                task.add_to_start_monitor(monitor)

    def connect_to_hold_to_all_tasks(self, monitors: List[Monitor]):
        for monitor in monitors:
            for task in self.tasks:
                task.add_to_hold_monitor(monitor)

    def connect_to_end_to_all_tasks(self, monitors: List[Monitor]):
        for monitor in monitors:
            for task in self.tasks:
                task.add_to_end_monitor(monitor)

    def connect_monitors_to_all_tasks(self, to_start: List[Monitor], to_hold: List[Monitor], to_end: List[Monitor]):
        self.connect_to_start_to_all_tasks(to_start)
        self.connect_to_hold_to_all_tasks(to_hold)
        self.connect_to_end_to_all_tasks(to_end)

    def get_expr_velocity(self, expr: w.Expression) -> w.Expression:
        """
        Creates an expressions that computes the total derivative of expr
        """
        return w.total_derivative(expr,
                                  self.joint_position_symbols,
                                  self.joint_velocity_symbols)

    @property
    def joint_position_symbols(self) -> List[Union[w.Symbol, float]]:
        position_symbols = []
        for joint in god_map.world.controlled_joints:
            position_symbols.extend(god_map.world.joints[joint].free_variables)
        return [x.get_symbol(Derivatives.position) for x in position_symbols]

    @property
    def joint_velocity_symbols(self) -> List[Union[w.Symbol, float]]:
        velocity_symbols = []
        for joint in god_map.world.controlled_joints:
            velocity_symbols.extend(god_map.world.joints[joint].free_variable_list)
        return [x.get_symbol(Derivatives.velocity) for x in velocity_symbols]

    @property
    def joint_acceleration_symbols(self) -> List[Union[w.Symbol, float]]:
        acceleration_symbols = []
        for joint in god_map.world.controlled_joints:
            acceleration_symbols.extend(god_map.world.joints[joint].free_variables)
        return [x.get_symbol(Derivatives.acceleration) for x in acceleration_symbols]

    @profile
    def get_constraints(self) -> Tuple[Dict[str, EqualityConstraint],
                                       Dict[str, InequalityConstraint],
                                       Dict[str, DerivativeInequalityConstraint],
                                       Dict[str, Union[w.Symbol, float]],
                                       Dict[str, ManipulabilityConstraint]]:
        self._equality_constraints = OrderedDict()
        self._inequality_constraints = OrderedDict()
        self._derivative_constraints = OrderedDict()
        self._debug_expressions = OrderedDict()
<<<<<<< HEAD
        self._manip_constraints = OrderedDict()
        if not isinstance(self, NonMotionGoal) and not self.tasks:
            raise ConstraintInitalizationException(f'Goal {str(self)} has no tasks.')
=======
        self._task_sanity_check()
>>>>>>> 3b9a8e48
        for task in self.tasks:
            for constraint in task.get_eq_constraints():
                name = f'{task.name}/{constraint.name}'
                constraint.name = name
                self._equality_constraints[constraint.name] = constraint
            for constraint in task.get_neq_constraints():
                name = f'{task.name}/{constraint.name}'
                constraint.name = name
                self._inequality_constraints[constraint.name] = constraint
            for constraint in task.get_derivative_constraints():
                name = f'{task.name}/{constraint.name}'
                constraint.name = name
                self._derivative_constraints[constraint.name] = constraint
            for constraint in task.get_manipulability_constraint():
                name = f'{task.name}/{constraint.name}'
                constraint.name = name
                self._manip_constraints[constraint.name] = constraint

        return self._equality_constraints, self._inequality_constraints, self._derivative_constraints, \
               self._manip_constraints, self._debug_expressions

    def _task_sanity_check(self):
        if not self.has_tasks():
            raise ConstraintInitalizationException(f'Goal {str(self)} has no tasks.')

    def add_constraints_of_goal(self, goal: Goal):
        for task in goal.tasks:
            if not [t for t in self.tasks if t.name == task.name]:
                self.tasks.append(task)
            else:
                raise ConstraintInitalizationException(f'Constraint with name {task.name} already exists.')

    def add_task(self, task: Task):
        if task.name != '':
            task.name = f'{self.name}/{task.name}'
        else:
            task.name = self.name
        self.tasks.append(task)

    def add_tasks(self, tasks: List[Task]):
        for task in tasks:
            self.add_task(task)

    def add_monitor(self, monitor: Monitor):
        god_map.monitor_manager.add_monitor(monitor)


class NonMotionGoal(Goal):
    """
    Inherit from this goal, if the goal does not add any constraints.
    """

    def make_constraints(self):
        pass

    def _task_sanity_check(self):
        pass<|MERGE_RESOLUTION|>--- conflicted
+++ resolved
@@ -125,13 +125,13 @@
         self._inequality_constraints = OrderedDict()
         self._derivative_constraints = OrderedDict()
         self._debug_expressions = OrderedDict()
-<<<<<<< HEAD
         self._manip_constraints = OrderedDict()
+        
         if not isinstance(self, NonMotionGoal) and not self.tasks:
             raise ConstraintInitalizationException(f'Goal {str(self)} has no tasks.')
-=======
+        
         self._task_sanity_check()
->>>>>>> 3b9a8e48
+        
         for task in self.tasks:
             for constraint in task.get_eq_constraints():
                 name = f'{task.name}/{constraint.name}'
