from collections import namedtuple, OrderedDict

from tf.transformations import quaternion_from_matrix
from urdf_parser_py.urdf import URDF

from giskardpy.qp_problem_builder import HardConstraint, JointConstraint
from giskardpy.sympy_wrappers import *
<<<<<<< HEAD
import sympy.vector as spv
=======
import numpy as np
>>>>>>> ea496e59
import sympy as sp

Joint = namedtuple('Joint', ['symbol', 'velocity_limit', 'lower', 'upper', 'limitless'])


class Robot(object):
    def __init__(self):
        self.urdf_robot = None
        self._joints = OrderedDict()

        self.frames = {}
        self._state = OrderedDict()
        self.hard_constraints = OrderedDict()
        self.joint_constraints = OrderedDict()

    def get_state(self):
        return self._state

    def get_joint_names(self):
        return self._joints.keys()

    def update_observables(self, updates):
        self._state.update(updates)

    def add_chain_joints(self, root_link, tip_link):
        """
        Returns a dict with joint names as keys and sympy symbols
        as values for all 1-dof movable robot joints in URDF between
        ROOT_LINK and TIP_LINK.

        :param root_link: str, denoting the root of the kin. chain
        :param tip_link: str, denoting the tip of the kin. chain
        :return: dict{str, sympy.Symbol}, with symbols for all joints in chain
        """

        jointsAndLinks = self.urdf_robot.get_chain(root_link, tip_link, True, True, True)
        parentFrame = self.frames[root_link]
        for i in range(1, len(jointsAndLinks), 2):
            joint_name = jointsAndLinks[i]
            link_name = jointsAndLinks[i + 1]
            joint = self.urdf_robot.joint_map[joint_name]

            if joint_name not in self._joints:
                if joint.type == 'revolute' or joint.type == 'continuous':
<<<<<<< HEAD
                    self.joints[joint_name] = Joint(sp.Symbol(joint_name),
                                                    joint.limit.velocity,
                                                    joint.limit.lower,
                                                    joint.limit.upper,
                                                    joint.type == 'continuous')
                    self.frames[link_name] = parentFrame * frame3_aa(vec3(*joint.axis), -sp.Symbol(joint_name), point3(*joint.origin.xyz))
                elif joint.type == 'prismatic':
                    self.joints[joint_name] = Joint(sp.Symbol(joint_name),
                                                    joint.limit.velocity,
                                                    joint.limit.lower,
                                                    joint.limit.upper,
                                                    False)
                    self.frames[link_name] = parentFrame * frame3_rpy(*joint.origin.rpy, loc=point3(*joint.origin.xyz) + vec3(*joint.axis) * sp.Symbol(joint_name))
=======
                    self._joints[joint_name] = Joint(sp.Symbol(joint_name),
                                                     joint.limit.velocity,
                                                     joint.limit.lower,
                                                     joint.limit.upper,
                                                     joint.type == 'continuous')
                    self.frames[link_name] = parentFrame * frame3_axis_angle(vec3(*joint.axis),
                                                                             -sp.Symbol(joint_name),
                                                                             point3(*joint.origin.xyz))
                elif joint.type == 'prismatic':
                    self._joints[joint_name] = Joint(sp.Symbol(joint_name),
                                                     joint.limit.velocity,
                                                     joint.limit.lower,
                                                     joint.limit.upper,
                                                     False)
                    self.frames[link_name] = parentFrame * frame3_rpy(*joint.origin.rpy,
                                                                      loc=point3(*joint.origin.xyz) +
                                                                          vec3(*joint.axis) * sp.Symbol(joint_name))
>>>>>>> ea496e59
                elif joint.type == 'fixed':
                    self.frames[link_name] = parentFrame * frame3_rpy(*joint.origin.rpy, loc=point3(*joint.origin.xyz))
                else:
                    raise Exception('Joint type "' + joint.type + '" is not supported by urdf parser.')
            parentFrame = self.frames[link_name]

<<<<<<< HEAD

=======
>>>>>>> ea496e59
    def load_from_urdf(self, urdf_robot, root_link, tip_links, root_frame=sp.eye(4)):
        """
        Returns a dict with joint names as keys and sympy symbols
        as values for all 1-dof movable robot joints in URDF between
        ROOT_LINK and TIP_LINKS.

        :param urdf_robot: URDF.Robot, obtained from URDF parser.
        :param root_link: str, denoting the root of the kin. tree
        :param tip_links: str, denoting the tips of the kin. tree
        :return: dict{str, sympy.Symbol}, with symbols for all joints in tree
        """
        self.urdf_robot = urdf_robot

        self.frames[root_link] = root_frame
        self.end_effectors = tip_links

        for tip_link in tip_links:
            self.add_chain_joints(root_link, tip_link)

        for i, (joint_name, joint) in enumerate(self._joints.items()):
            joint_symbol = joint.symbol
            self._state[joint_name] = None

            if not joint.limitless:
                self.hard_constraints[joint_name] = HardConstraint(lower=joint.lower - joint_symbol,
                                                                   upper=joint.upper - joint_symbol,
                                                                   expression=joint_symbol)

            self.joint_constraints[joint_name] = JointConstraint(lower=-joint.velocity_limit,
                                                                 upper=joint.velocity_limit,
                                                                 weight=1)

    def get_eef_position(self):
        eef = {}
        for end_effector in self.end_effectors:
            evaled_frame = self.frames[end_effector].subs(self._state)
            eef_pos = np.array(pos_of(evaled_frame).tolist(), dtype=float)[:-1].reshape(3)
            eef_rot = np.array(rot_of(evaled_frame).tolist(), dtype=float)
            eef_rot = quaternion_from_matrix(eef_rot)
            eef[end_effector] = eef_pos, eef_rot
        return eef

    def set_joint_weight(self, joint_name, weight):
        if joint_name in self.joint_constraints:
            old_constraint = self.joint_constraints[joint_name]
            self.joint_constraints[joint_name] = JointConstraint(lower=old_constraint.lower,
                                                                 upper=old_constraint.upper,
                                                                 weight=weight)
        else:
            for j, c in self.joint_constraints.iteritems():
                print(j + ': ' + str(c))

            raise Exception('Robot does not have controllable constraint for joint "' + joint_name + '"')

    def get_joint_weight(self, joint_name):
        if joint_name in self.joint_constraints:
            return self.joint_constraints[joint_name].weight
        raise Exception('Robot does not have controllable constraint for joint "' + joint_name + '"')

    def load_from_urdf_path(self, urdf_path, root_link, tip_links):
        return self.load_from_urdf(URDF.from_xml_file(urdf_path), root_link, tip_links)

    def load_from_urdf_string(self, urdf_strg, root_link, tip_links):
        return self.load_from_urdf(URDF.from_xml_string(urdf_strg), root_link, tip_links)

    def __str__(self):
        return "{}'s state:\n{}".format(self.__class__.__name__,
                                        '\n'.join('{}:{:.3f}'.format(joint_name, value) for joint_name, value in
                                                  self.get_state().items()))<|MERGE_RESOLUTION|>--- conflicted
+++ resolved
@@ -5,11 +5,8 @@
 
 from giskardpy.qp_problem_builder import HardConstraint, JointConstraint
 from giskardpy.sympy_wrappers import *
-<<<<<<< HEAD
 import sympy.vector as spv
-=======
 import numpy as np
->>>>>>> ea496e59
 import sympy as sp
 
 Joint = namedtuple('Joint', ['symbol', 'velocity_limit', 'lower', 'upper', 'limitless'])
@@ -54,49 +51,26 @@
 
             if joint_name not in self._joints:
                 if joint.type == 'revolute' or joint.type == 'continuous':
-<<<<<<< HEAD
-                    self.joints[joint_name] = Joint(sp.Symbol(joint_name),
+                    self._joints[joint_name] = Joint(sp.Symbol(joint_name),
                                                     joint.limit.velocity,
                                                     joint.limit.lower,
                                                     joint.limit.upper,
                                                     joint.type == 'continuous')
-                    self.frames[link_name] = parentFrame * frame3_aa(vec3(*joint.axis), -sp.Symbol(joint_name), point3(*joint.origin.xyz))
+                    self.frames[link_name] = parentFrame * frame3_axis_angle(vec3(*joint.axis), -sp.Symbol(joint_name), point3(*joint.origin.xyz))
                 elif joint.type == 'prismatic':
-                    self.joints[joint_name] = Joint(sp.Symbol(joint_name),
+                    self._joints[joint_name] = Joint(sp.Symbol(joint_name),
                                                     joint.limit.velocity,
                                                     joint.limit.lower,
                                                     joint.limit.upper,
                                                     False)
                     self.frames[link_name] = parentFrame * frame3_rpy(*joint.origin.rpy, loc=point3(*joint.origin.xyz) + vec3(*joint.axis) * sp.Symbol(joint_name))
-=======
-                    self._joints[joint_name] = Joint(sp.Symbol(joint_name),
-                                                     joint.limit.velocity,
-                                                     joint.limit.lower,
-                                                     joint.limit.upper,
-                                                     joint.type == 'continuous')
-                    self.frames[link_name] = parentFrame * frame3_axis_angle(vec3(*joint.axis),
-                                                                             -sp.Symbol(joint_name),
-                                                                             point3(*joint.origin.xyz))
-                elif joint.type == 'prismatic':
-                    self._joints[joint_name] = Joint(sp.Symbol(joint_name),
-                                                     joint.limit.velocity,
-                                                     joint.limit.lower,
-                                                     joint.limit.upper,
-                                                     False)
-                    self.frames[link_name] = parentFrame * frame3_rpy(*joint.origin.rpy,
-                                                                      loc=point3(*joint.origin.xyz) +
-                                                                          vec3(*joint.axis) * sp.Symbol(joint_name))
->>>>>>> ea496e59
                 elif joint.type == 'fixed':
                     self.frames[link_name] = parentFrame * frame3_rpy(*joint.origin.rpy, loc=point3(*joint.origin.xyz))
                 else:
                     raise Exception('Joint type "' + joint.type + '" is not supported by urdf parser.')
             parentFrame = self.frames[link_name]
 
-<<<<<<< HEAD
 
-=======
->>>>>>> ea496e59
     def load_from_urdf(self, urdf_robot, root_link, tip_links, root_frame=sp.eye(4)):
         """
         Returns a dict with joint names as keys and sympy symbols
