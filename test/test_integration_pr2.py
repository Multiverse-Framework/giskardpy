--- conflicted
+++ resolved
@@ -9,16 +9,9 @@
 from geometry_msgs.msg import PoseStamped, Point, Quaternion, Vector3Stamped, PointStamped, QuaternionStamped
 from numpy import pi
 from shape_msgs.msg import SolidPrimitive
-<<<<<<< HEAD
-from tf.transformations import quaternion_from_matrix, quaternion_about_axis
+from tf.transformations import quaternion_from_matrix, quaternion_about_axis, quaternion_matrix, rotation_matrix
 import giskard_msgs.msg as giskard_msgs
 from giskard_msgs.msg import WorldBody, CollisionEntry, WorldGoal, LinkName
-=======
-from tf.transformations import quaternion_from_matrix, quaternion_about_axis, quaternion_matrix, rotation_matrix
-
-import giskardpy.utils.tfwrapper as tf
-from giskard_msgs.msg import WorldBody, CollisionEntry, WorldGoal, GiskardError
->>>>>>> aee3717d
 from giskardpy.configs.behavior_tree_config import StandAloneBTConfig
 from giskardpy.configs.giskard import Giskard
 from giskardpy.configs.iai_robots.pr2 import PR2CollisionAvoidance, PR2StandaloneInterface, WorldWithPR2Config
@@ -1650,8 +1643,8 @@
         door_obj = "door"
         handle_name = 'sink_area_dish_washer_door_handle'
         door_name = 'sink_area_dish_washer_door'
-        kitchen_setup.register_group(door_obj, kitchen_setup.default_env_name,
-                                     door_name)  # root link of the objects to avoid collision
+        kitchen_setup.register_group(door_obj, LinkName(name=door_name,
+                                                        group_name=kitchen_setup.default_env_name))  # root link of the objects to avoid collision
         kitchen_setup.set_env_state({'sink_area_dish_washer_door_joint': np.pi / 8})
         tip_grasp_axis = Vector3Stamped()
         tip_grasp_axis.header.frame_id = hand
@@ -1662,7 +1655,7 @@
                                                   door_handle=handle_name,
                                                   door_object=door_name,
                                                   tip_gripper_axis=tip_grasp_axis)
-        kitchen_setup.plan_and_execute()
+        kitchen_setup.execute()
 
         # # # close the gripper
         kitchen_setup.set_joint_goal(goal_state={'r_gripper_l_finger_joint': 0.0})
@@ -1673,7 +1666,7 @@
                                              door_object=door_name)
 
         kitchen_setup.allow_collision(group1=door_obj, group2=kitchen_setup.r_gripper_group)
-        kitchen_setup.plan_and_execute()
+        kitchen_setup.execute()
 
         kitchen_setup.check_cpi_leq(["pr2/r_gripper_tool_frame", "iai_kitchen/sink_area_dish_washer_door"],
                                     distance_threshold=0.001,
@@ -1681,14 +1674,14 @@
 
         right_forearm = 'r_forearm'
         kitchen_setup.register_group(right_forearm,
-                                     root_link_group_name=kitchen_setup.robot_name,
-                                     root_link_name='r_forearm_link')
+                                     root_link_name=LinkName(name='r_forearm_link',
+                                                             group_name=kitchen_setup.robot_name))
         kitchen_setup.set_open_container_goal(tip_link=hand,
                                               environment_link=handle_name,
                                               goal_joint_state=1.3217)
 
         kitchen_setup.allow_collision(group1=door_obj, group2=right_forearm)
-        kitchen_setup.plan_and_execute()
+        kitchen_setup.execute()
 
     def test_align_planes1(self, zero_pose: PR2TestWrapper):
         x_gripper = Vector3Stamped()
