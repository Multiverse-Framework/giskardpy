--- conflicted
+++ resolved
@@ -1561,9 +1561,6 @@
 
 
 class TestCartGoals(object):
-<<<<<<< HEAD
-    def test_rotate_gripper(self, zero_pose_more_robots):
-=======
     def test_move_base(self, zero_pose):
         """
         :type zero_pose: PR2
@@ -1581,8 +1578,7 @@
         zero_pose.set_cart_goal(base_goal, 'base_footprint')
         zero_pose.plan_and_execute()
 
-    def test_rotate_gripper(self, zero_pose):
->>>>>>> 23e7af67
+    def test_rotate_gripper(self, zero_pose_more_robots):
         """
         :type zero_pose: PR2
         """
