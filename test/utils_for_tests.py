import keyword
from collections import defaultdict
from copy import deepcopy, copy
from multiprocessing import Queue
from time import time
from typing import Tuple, Optional

import actionlib
import control_msgs
import hypothesis.strategies as st
import numpy as np
import rospy
from angles import shortest_angular_distance
from control_msgs.msg import FollowJointTrajectoryActionGoal
from geometry_msgs.msg import PoseStamped, Pose, Point, Quaternion, Vector3Stamped, PointStamped, QuaternionStamped
from hypothesis import assume
from hypothesis.strategies import composite
from numpy import pi
from rospy import Timer
from sensor_msgs.msg import JointState
from std_msgs.msg import ColorRGBA
from std_srvs.srv import Trigger, TriggerRequest
from tf.transformations import rotation_from_matrix, quaternion_matrix
from tf2_py import LookupException
from visualization_msgs.msg import Marker

import giskardpy.utils.tfwrapper as tf
from giskard_msgs.msg import CollisionEntry, MoveResult, MoveGoal
<<<<<<< HEAD
from giskard_msgs.srv import UpdateWorldResponse
from giskardpy import identifier
=======
from giskard_msgs.srv import UpdateWorldResponse, DyeGroupResponse
from giskardpy import identifier, RobotPrefix
>>>>>>> af68dbe2
from giskardpy.data_types import KeyDefaultDict, JointStates, PrefixName
from giskardpy.exceptions import UnknownGroupException
from giskardpy.god_map import GodMap
from giskardpy.model.joints import OneDofJoint
from giskardpy.my_types import goal_parameter
from giskardpy.python_interface import GiskardWrapper
from giskardpy.tree.garden import TreeManager
from giskardpy.utils import logging, utils
from giskardpy.utils.utils import msg_to_list, position_dict_to_joint_states
from iai_naive_kinematics_sim.srv import SetJointState, SetJointStateRequest, UpdateTransform, UpdateTransformRequest
from iai_wsg_50_msgs.msg import PositionCmd

BIG_NUMBER = 1e100
SMALL_NUMBER = 1e-100

folder_name = 'tmp_data/'


def vector(x):
    return st.lists(float_no_nan_no_inf(), min_size=x, max_size=x)


update_world_error_codes = {value: name for name, value in vars(UpdateWorldResponse).items() if
                            isinstance(value, int) and name[0].isupper()}


def update_world_error_code(code):
    return update_world_error_codes[code]


move_result_error_codes = {value: name for name, value in vars(MoveResult).items() if
                           isinstance(value, int) and name[0].isupper()}


def move_result_error_code(code):
    return move_result_error_codes[code]


def robot_urdfs():
    return st.sampled_from(['urdfs/pr2.urdfs', 'urdfs/boxy.urdfs', 'urdfs/iai_donbot.urdfs'])


def angle_positive():
    return st.floats(0, 2 * np.pi)


def angle():
    return st.floats(-np.pi, np.pi)


def keys_values(max_length=10, value_type=st.floats(allow_nan=False)):
    return lists_of_same_length([variable_name(), value_type], max_length=max_length, unique=True)


def compare_axis_angle(actual_angle, actual_axis, expected_angle, expected_axis, decimal=3):
    try:
        np.testing.assert_array_almost_equal(actual_axis, expected_axis, decimal=decimal)
        np.testing.assert_almost_equal(shortest_angular_distance(actual_angle, expected_angle), 0, decimal=decimal)
    except AssertionError:
        try:
            np.testing.assert_array_almost_equal(actual_axis, -expected_axis, decimal=decimal)
            np.testing.assert_almost_equal(shortest_angular_distance(actual_angle, abs(expected_angle - 2 * pi)), 0,
                                           decimal=decimal)
        except AssertionError:
            np.testing.assert_almost_equal(shortest_angular_distance(actual_angle, 0), 0, decimal=decimal)
            np.testing.assert_almost_equal(shortest_angular_distance(0, expected_angle), 0, decimal=decimal)
            assert not np.any(np.isnan(actual_axis))
            assert not np.any(np.isnan(expected_axis))


def compare_poses(actual_pose, desired_pose, decimal=2):
    """
    :type actual_pose: Pose
    :type desired_pose: Pose
    """
    compare_points(actual_point=actual_pose.position,
                   desired_point=desired_pose.position,
                   decimal=decimal)
    compare_orientations(actual_orientation=actual_pose.orientation,
                         desired_orientation=desired_pose.orientation,
                         decimal=decimal)


def compare_points(actual_point, desired_point, decimal=2):
    np.testing.assert_almost_equal(actual_point.x, desired_point.x, decimal=decimal)
    np.testing.assert_almost_equal(actual_point.y, desired_point.y, decimal=decimal)
    np.testing.assert_almost_equal(actual_point.z, desired_point.z, decimal=decimal)


def compare_orientations(actual_orientation, desired_orientation, decimal=2):
    """
    :type actual_orientation: Quaternion
    :type desired_orientation: Quaternion
    """
    if isinstance(actual_orientation, Quaternion):
        q1 = np.array([actual_orientation.x,
                       actual_orientation.y,
                       actual_orientation.z,
                       actual_orientation.w])
    else:
        q1 = actual_orientation
    if isinstance(desired_orientation, Quaternion):
        q2 = np.array([desired_orientation.x,
                       desired_orientation.y,
                       desired_orientation.z,
                       desired_orientation.w])
    else:
        q2 = desired_orientation
    try:
        np.testing.assert_almost_equal(q1[0], q2[0], decimal=decimal)
        np.testing.assert_almost_equal(q1[1], q2[1], decimal=decimal)
        np.testing.assert_almost_equal(q1[2], q2[2], decimal=decimal)
        np.testing.assert_almost_equal(q1[3], q2[3], decimal=decimal)
    except:
        np.testing.assert_almost_equal(q1[0], -q2[0], decimal=decimal)
        np.testing.assert_almost_equal(q1[1], -q2[1], decimal=decimal)
        np.testing.assert_almost_equal(q1[2], -q2[2], decimal=decimal)
        np.testing.assert_almost_equal(q1[3], -q2[3], decimal=decimal)


@composite
def variable_name(draw):
    variable = draw(st.text('qwertyuiopasdfghjklzxcvbnm', min_size=1))
    assume(variable not in keyword.kwlist)
    return variable


@composite
def lists_of_same_length(draw, data_types=(), min_length=1, max_length=10, unique=False):
    length = draw(st.integers(min_value=min_length, max_value=max_length))
    lists = []
    for elements in data_types:
        lists.append(draw(st.lists(elements, min_size=length, max_size=length, unique=unique)))
    return lists


@composite
def rnd_joint_state(draw, joint_limits):
    return {jn: draw(st.floats(ll, ul, allow_nan=False, allow_infinity=False)) for jn, (ll, ul) in joint_limits.items()}


@composite
def rnd_joint_state2(draw, joint_limits):
    muh = draw(joint_limits)
    muh = {jn: ((ll if ll is not None else pi * 2), (ul if ul is not None else pi * 2))
           for (jn, (ll, ul)) in muh.items()}
    return {jn: draw(st.floats(ll, ul, allow_nan=False, allow_infinity=False)) for jn, (ll, ul) in muh.items()}


@composite
def pr2_joint_state(draw):
    pass


def pr2_urdf():
    with open('urdfs/pr2_with_base.urdf', 'r') as f:
        urdf_string = f.read()
    return urdf_string


def pr2_without_base_urdf():
    with open('urdfs/pr2.urdf', 'r') as f:
        urdf_string = f.read()
    return urdf_string


def base_bot_urdf():
    with open('urdfs/2d_base_bot.urdf', 'r') as f:
        urdf_string = f.read()
    return urdf_string


def donbot_urdf():
    with open('urdfs/iai_donbot.urdf', 'r') as f:
        urdf_string = f.read()
    return urdf_string


def boxy_urdf():
    with open('urdfs/boxy.urdf', 'r') as f:
        urdf_string = f.read()
    return urdf_string


def hsr_urdf():
    with open('urdfs/hsr.urdf', 'r') as f:
        urdf_string = f.read()
    return urdf_string


def float_no_nan_no_inf(outer_limit=None, min_dist_to_zero=None):
    if outer_limit is not None:
        return st.floats(allow_nan=False, allow_infinity=False, max_value=outer_limit, min_value=-outer_limit)
    else:
        return st.floats(allow_nan=False, allow_infinity=False)
    # f = st.floats(allow_nan=False, allow_infinity=False, max_value=outer_limit, min_value=-outer_limit)
    # # f = st.floats(allow_nan=False, allow_infinity=False)
    # if min_dist_to_zero is not None:
    #     f = f.filter(lambda x: (outer_limit > abs(x) and abs(x) > min_dist_to_zero) or x == 0)
    # else:
    #     f = f.filter(lambda x: abs(x) < outer_limit)
    # return f


@composite
def sq_matrix(draw):
    i = draw(st.integers(min_value=1, max_value=10))
    i_sq = i ** 2
    l = draw(st.lists(float_no_nan_no_inf(outer_limit=1000), min_size=i_sq, max_size=i_sq))
    return np.array(l).reshape((i, i))


def unit_vector(length, elements=None):
    if elements is None:
        elements = float_no_nan_no_inf(min_dist_to_zero=1e-10)
    vector = st.lists(elements,
                      min_size=length,
                      max_size=length).filter(lambda x: SMALL_NUMBER < np.linalg.norm(x) < BIG_NUMBER)

    def normalize(v):
        v = [round(x, 4) for x in v]
        l = np.linalg.norm(v)
        if l == 0:
            return np.array([0] * (length - 1) + [1])
        return np.array([x / l for x in v])

    return st.builds(normalize, vector)


def quaternion(elements=None):
    return unit_vector(4, elements)


def pykdl_frame_to_numpy(pykdl_frame):
    return np.array([[pykdl_frame.M[0, 0], pykdl_frame.M[0, 1], pykdl_frame.M[0, 2], pykdl_frame.p[0]],
                     [pykdl_frame.M[1, 0], pykdl_frame.M[1, 1], pykdl_frame.M[1, 2], pykdl_frame.p[1]],
                     [pykdl_frame.M[2, 0], pykdl_frame.M[2, 1], pykdl_frame.M[2, 2], pykdl_frame.p[2]],
                     [0, 0, 0, 1]])


class GoalChecker(object):
    def __init__(self, god_map):
        """
        :type god_map: giskardpy.god_map.GodMap
        """
        self.god_map = god_map
        self.world = self.god_map.unsafe_get_data(identifier.world)
        #self.robot = self.world.groups[self.god_map.unsafe_get_data(identifier.robot_group_name)]

    def transform_msg(self, target_frame, msg, timeout=1):
        try:
            return tf.transform_msg(target_frame, msg, timeout=timeout)
        except LookupException as e:
            return self.world.transform_msg(target_frame, msg)


class JointGoalChecker(GoalChecker):
    def __init__(self, god_map, goal_state, group_name, decimal=2, prefix=None):
        super(JointGoalChecker, self).__init__(god_map)
        self.goal_state = goal_state
        self.group_name = group_name
        self.decimal = decimal
        self.prefix = prefix

    def get_current_joint_state(self):
        """
        :rtype: JointState
        """
        return rospy.wait_for_message(str(PrefixName('joint_states', self.prefix)), JointState)

    def __call__(self):
        current_joint_state = JointStates.from_msg(self.get_current_joint_state())
        self.compare_joint_state(current_joint_state, self.goal_state, decimal=self.decimal)

    def compare_joint_state(self, current_js, goal_js, decimal=2):
        """
        :type current_js: dict
        :type goal_js: dict
        :type decimal: int
        """
        for joint_name in goal_js:
            goal = goal_js[joint_name]
            current = current_js[joint_name].position
            full_joint_name = PrefixName(joint_name, self.group_name)
            if self.world.is_joint_continuous(full_joint_name):
                np.testing.assert_almost_equal(shortest_angular_distance(goal, current), 0, decimal=decimal,
                                               err_msg='{}: actual: {} desired: {}'.format(full_joint_name, current,
                                                                                           goal))
            else:
                np.testing.assert_almost_equal(current, goal, decimal,
                                               err_msg='{}: actual: {} desired: {}'.format(full_joint_name, current,
                                                                                           goal))


class TranslationGoalChecker(GoalChecker):
    def __init__(self, god_map, tip_link, root_link, expected):
        super(TranslationGoalChecker, self).__init__(god_map)
        self.expected = deepcopy(expected)
        self.tip_link = tip_link
        self.root_link = root_link
        self.expected = self.transform_msg(self.root_link, self.expected)

    def __call__(self):
        expected = self.expected
        current_pose = tf.np_to_pose(self.world.get_fk(self.root_link, self.tip_link))
        np.testing.assert_array_almost_equal(msg_to_list(expected.point),
                                             msg_to_list(current_pose.position), decimal=2)


class AlignPlanesGoalChecker(GoalChecker):
    def __init__(self, god_map, tip_link, tip_normal, root_link, root_normal):
        super(AlignPlanesGoalChecker, self).__init__(god_map)
        self.tip_normal = tip_normal
        self.tip_link = tip_link
        self.root_link = root_link
        self.expected = self.transform_msg(self.root_link, root_normal)

    def __call__(self):
        expected = self.expected
        current = self.transform_msg(self.root_link, self.tip_normal)
        np.testing.assert_array_almost_equal(msg_to_list(expected.vector), msg_to_list(current.vector), decimal=2)


class PointingGoalChecker(GoalChecker):
    def __init__(self, god_map, tip_link, goal_point, root_link, pointing_axis=None):
        super(PointingGoalChecker, self).__init__(god_map)
        self.tip_link = tip_link
        self.root_link = root_link
        if pointing_axis:
            self.tip_V_pointer = self.transform_msg(self.tip_link, pointing_axis)
        else:
            self.tip_V_pointer = Vector3Stamped()
            self.tip_V_pointer.vector.z = 1
            self.tip_V_pointer.header.frame_id = tip_link
        self.tip_V_pointer = tf.msg_to_homogeneous_matrix(self.tip_V_pointer)
        self.goal_point = self.transform_msg(self.root_link, goal_point)
        self.goal_point.header.stamp = rospy.Time()

    def __call__(self):
        tip_P_goal = tf.msg_to_homogeneous_matrix(self.transform_msg(self.tip_link, self.goal_point))
        tip_P_goal[-1] = 0
        tip_P_goal = tip_P_goal / np.linalg.norm(tip_P_goal)
        np.testing.assert_array_almost_equal(tip_P_goal, self.tip_V_pointer, decimal=2)


class RotationGoalChecker(GoalChecker):
    def __init__(self, god_map, tip_link, root_link, expected):
        super(RotationGoalChecker, self).__init__(god_map)
        self.expected = deepcopy(expected)
        self.tip_link = tip_link
        self.root_link = root_link
        self.expected = self.transform_msg(self.root_link, self.expected)

    def __call__(self):
        expected = self.expected
        current_pose = tf.np_to_pose(self.world.get_fk(self.root_link, self.tip_link))

        try:
            np.testing.assert_array_almost_equal(msg_to_list(expected.quaternion),
                                                 msg_to_list(current_pose.orientation), decimal=2)
        except AssertionError:
            np.testing.assert_array_almost_equal(msg_to_list(expected.quaternion),
                                                 -np.array(msg_to_list(current_pose.orientation)), decimal=2)


class GiskardTestWrapper(GiskardWrapper):
    god_map: GodMap
    default_pose = {}
    better_pose = {}

    def __init__(self, config_file, robot_names, namespaces):
        self.total_time_spend_giskarding = 0
        self.total_time_spend_moving = 0

        rospy.set_param('~config', config_file)
        rospy.set_param('~test', True)

        self.set_localization_srv = rospy.ServiceProxy('/map_odom_transform_publisher/update_map_odom_transform',
                                                       UpdateTransform)

        self.tree = TreeManager.from_param_server(robot_names, namespaces)
        self.god_map = self.tree.god_map
        self.tick_rate = self.god_map.unsafe_get_data(identifier.tree_tick_rate)
        self.heart = Timer(rospy.Duration(self.tick_rate), self.heart_beat)
        self.namespaces = namespaces
        super(GiskardTestWrapper, self).__init__(node_name='tests', robot_names=robot_names, namespaces=self.namespaces)
        self.results = Queue(100)
        self.map = 'map'
        self.goal_checks = defaultdict(list)
        if len(self.namespaces) == 1:
            self.default_root = self.get_robot(robot_names[0]).root_link_name.short_name # todo: remove this
            self.set_base = rospy.ServiceProxy('/base_simulator/set_joint_states', SetJointState)

        def create_publisher(topic):
            p = rospy.Publisher(topic, JointState, queue_size=10)
            rospy.sleep(.2)
            return p

        self.joint_state_publisher = KeyDefaultDict(create_publisher)
        # rospy.sleep(1)
        self.original_number_of_links = len(self.world.links)

    def set_localization(self, group_name, map_T_odom):
        """
        :type map_T_odom: PoseStamped
        """
        req = UpdateTransformRequest()
        req.transform.translation = map_T_odom.pose.position
        req.transform.rotation = map_T_odom.pose.orientation
        assert self.set_localization_srv(req).success
        self.wait_heartbeats(10)
        p2 = self.world.compute_fk_pose(self.world.root_link_name, self.get_robot(group_name).root_link_name)
        compare_poses(p2.pose, map_T_odom.pose)

    def transform_msg(self, target_frame, msg, timeout=1):
        try:
            return tf.transform_msg(target_frame, msg, timeout=timeout)
        except LookupException as e:
            return self.world.transform_msg(target_frame, msg)

    def wait_heartbeats(self, number=2):
        tree = self.god_map.get_data(identifier.tree_manager).tree
        c = tree.count
        while tree.count < c + number:
            rospy.sleep(0.001)

    @property
    def collision_scene(self):
        """
        :rtype: giskardpy.model.collision_world_syncer.CollisionWorldSynchronizer
        """
        return self.god_map.unsafe_get_data(identifier.collision_scene)

    def get_robot(self, group_name):
        """
        :rtype: giskardpy.model.world.SubWorldTree
        """
        return self.world.groups[group_name]

    def dye_group(self, group_name: str, rgba: Tuple[float, float, float, float],
                  expected_error_codes=(DyeGroupResponse.SUCCESS,)):
        res = super().dye_group(group_name, rgba)
        assert res.error_codes in expected_error_codes

    def heart_beat(self, timer_thing):
        self.tree.tick()

    def tear_down(self):
        self.god_map.unsafe_get_data(identifier.timer_collector).print()
        rospy.sleep(1)
        self.heart.shutdown()
        # TODO it is strange that I need to kill the services... should be investigated. (:
        self.tree.kill_all_services()
        logging.loginfo(
            'total time spend giskarding: {}'.format(self.total_time_spend_giskarding - self.total_time_spend_moving))
        logging.loginfo('total time spend moving: {}'.format(self.total_time_spend_moving))
        logging.loginfo('stopping tree')

    def set_object_joint_state(self, object_name, joint_state):
        super(GiskardTestWrapper, self).set_object_joint_state(object_name, joint_state)
        self.wait_heartbeats()
        current_js = self.world.groups[object_name].state
        joint_names_with_prefix = set(j.long_name for j in current_js)
        joint_state_names = list()
        for j_n in joint_state.keys():
            if type(j_n) == PrefixName or '/' in j_n:
                joint_state_names.append(j_n)
            else:
                joint_state_names.append(str(PrefixName(j_n, object_name)))
        assert set(joint_state_names).difference(joint_names_with_prefix) == set()
        for joint_name, state in current_js.items():
            if joint_name.short_name in joint_state:
                np.testing.assert_almost_equal(state.position, joint_state[joint_name.short_name], 2)

    def set_kitchen_js(self, joint_state, object_name='kitchen'):
        self.set_object_joint_state(object_name, joint_state)

    def compare_joint_state(self, current_js, goal_js, decimal=2):
        """
        :type current_js: dict
        :type goal_js: dict
        :type decimal: int
        """
        for joint_name in goal_js:
            goal = goal_js[joint_name]
            current = current_js[joint_name]
            if self.world.is_joint_continuous(joint_name):
                np.testing.assert_almost_equal(shortest_angular_distance(goal, current), 0, decimal=decimal,
                                               err_msg='{}: actual: {} desired: {}'.format(joint_name, current,
                                                                                           goal))
            else:
                np.testing.assert_almost_equal(current, goal, decimal,
                                               err_msg='{}: actual: {} desired: {}'.format(joint_name, current,
                                                                                           goal))

    def get_robot_short_root_link_name(self, root_group: str = None):
        # If robots exist
        if len(self.world.robot_names) != 0:
            # If a group is given, just return the root_link_name of the SubTreeWorld
            if root_group is not None:
                root_link = self.world.groups[root_group].root_link_name
            else:
                # If only one robot is imported
                if len(self.world.robot_names) == 1:
                    root_link = self.world.groups[self.world.robot_names[0]].root_link_name
                else:
                    raise Exception('Multiple Robots detected: root group is needed'
                                    ' to get the root link automatically.')
            return root_link.short_name if type(root_link) == PrefixName else root_link

    def get_root_and_tip_link(self, root_link: str, tip_link: str,
                              root_group: str = None, tip_group: str = None) -> Tuple[PrefixName, PrefixName]:
        if root_group is None:
            root_group = self.world.get_group_containing_link_short_name(root_link)
        root_link = PrefixName(root_link, root_group)
        if tip_group is None:
            tip_group = self.world.get_group_containing_link_short_name(tip_link)
        tip_link = PrefixName(tip_link, tip_group)
        return root_link, tip_link

    #
    # GOAL STUFF #################################################################################################
    #

    def set_joint_goal(self, goal, weight=None, hard=False, decimal=2, expected_error_codes=(MoveResult.SUCCESS,),
                       check=True, group_name=None):
        """
        :type goal: dict
        """
        super(GiskardTestWrapper, self).set_joint_goal(goal, group_name, weight=weight, hard=hard)
        if check:
            if group_name is None:
                group_name = self.world.get_group_of_joint_short_names(list(goal.keys()))
            prefix = self.namespaces[self.collision_scene.robot_names.index(group_name)]
            self.add_goal_check(JointGoalChecker(self.god_map, goal, group_name, decimal, prefix=prefix))

    def teleport_base(self, goal_pose):
        goal_pose = tf.transform_pose(self.default_root, goal_pose)
        js = {'odom_x_joint': goal_pose.pose.position.x,
              'odom_y_joint': goal_pose.pose.position.y,
              'odom_z_joint': rotation_from_matrix(quaternion_matrix([goal_pose.pose.orientation.x,
                                                                      goal_pose.pose.orientation.y,
                                                                      goal_pose.pose.orientation.z,
                                                                      goal_pose.pose.orientation.w]))[0]}
        goal = SetJointStateRequest()
        goal.state = position_dict_to_joint_states(js)
        self.set_base.call(goal)
        rospy.sleep(0.5)

    def set_rotation_goal(self, goal_orientation, tip_link, root_link=None, tip_group=None, root_group=None,
                          weight=None, max_velocity=None, check=True,
                          **kwargs):
        if root_link is None:
            root_link = self.get_robot_short_root_link_name(root_group)
        super(GiskardTestWrapper, self).set_rotation_goal(goal_orientation=goal_orientation,
                                                          tip_link=tip_link,
                                                          tip_group=tip_group,
                                                          root_link=root_link,
                                                          root_group=root_group,
                                                          max_velocity=max_velocity,
                                                          weight=weight, **kwargs)
        if check:
            full_tip_link, full_root_link = self.get_root_and_tip_link(root_link=root_link, root_group=root_group,
                                                                       tip_link=tip_link, tip_group=tip_group)
            self.add_goal_check(RotationGoalChecker(self.god_map, full_tip_link, full_root_link, goal_orientation))

    def set_translation_goal(self, goal_point, tip_link, root_link=None, tip_group=None, root_group=None,
                             weight=None, max_velocity=None, check=True,
                             **kwargs):
        if root_link is None:
            root_link = self.get_robot_short_root_link_name(root_group)
        super(GiskardTestWrapper, self).set_translation_goal(goal_point=goal_point,
                                                             tip_link=tip_link,
                                                             tip_group=tip_group,
                                                             root_link=root_link,
                                                             root_group=root_group,
                                                             max_velocity=max_velocity,
                                                             weight=weight,
                                                             **kwargs)
        if check:
            full_tip_link, full_root_link = self.get_root_and_tip_link(root_link=root_link, root_group=root_group,
                                                                       tip_link=tip_link, tip_group=tip_group)
            self.add_goal_check(TranslationGoalChecker(self.god_map, full_tip_link, full_root_link, goal_point))

    def set_straight_translation_goal(self, goal_pose, tip_link, root_link=None, tip_group=None, root_group=None,
                                      weight=None, max_velocity=None,
                                      **kwargs):
        if root_link is None:
            root_link = self.get_robot_short_root_link_name(root_group)
        super(GiskardTestWrapper, self).set_straight_translation_goal(goal_pose=goal_pose,
                                                                      tip_link=tip_link,
                                                                      root_link=root_link,
                                                                      tip_group=tip_group,
                                                                      root_group=root_group,
                                                                      max_velocity=max_velocity, weight=weight,
                                                                      **kwargs)

    def set_cart_goal(self, goal_pose, tip_link, root_link=None, tip_group=None, root_group=None, weight=None, linear_velocity=None,
                      angular_velocity=None, check=True):
        goal_point = PointStamped()
        goal_point.header = goal_pose.header
        goal_point.point = goal_pose.pose.position
        self.set_translation_goal(goal_point=goal_point,
                                  tip_link=tip_link,
                                  tip_group=tip_group,
                                  root_link=root_link,
                                  root_group=root_group,
                                  weight=weight,
                                  max_velocity=linear_velocity,
                                  check=check)
        goal_orientation = QuaternionStamped()
        goal_orientation.header = goal_pose.header
        goal_orientation.quaternion = goal_pose.pose.orientation
        self.set_rotation_goal(goal_orientation=goal_orientation,
                               tip_link=tip_link,
                               tip_group=tip_group,
                               root_link=root_link,
                               root_group=root_group,
                               weight=weight,
                               max_velocity=angular_velocity,
                               check=check)

<<<<<<< HEAD
    def set_pointing_goal(self, tip_link, goal_point, root_link=None, tip_group=None, root_group=None, pointing_axis=None, weight=None):
        if root_link is None:
            root_link = self.get_robot_short_root_link_name(root_group)
=======
    def set_pointing_goal(self, tip_link, goal_point, root_link=None, pointing_axis=None, weight=None, check=True,
                          **kwargs: goal_parameter):
>>>>>>> af68dbe2
        super(GiskardTestWrapper, self).set_pointing_goal(tip_link=tip_link,
                                                          tip_group=tip_group,
                                                          goal_point=goal_point,
                                                          root_link=root_link,
                                                          root_group=root_group,
                                                          pointing_axis=pointing_axis,
                                                          weight=weight)
<<<<<<< HEAD
        full_tip_link, full_root_link = self.get_root_and_tip_link(root_link=root_link, root_group=root_group,
                                                                   tip_link=tip_link, tip_group=tip_group)
        self.add_goal_check(PointingGoalChecker(self.god_map,
                                                tip_link=full_tip_link,
                                                goal_point=goal_point,
                                                root_link=full_root_link,
                                                pointing_axis=pointing_axis))
=======
        if check:
            self.add_goal_check(PointingGoalChecker(self.god_map,
                                                    tip_link=tip_link,
                                                    goal_point=goal_point,
                                                    root_link=root_link if root_link else self.get_robot_root_link(),
                                                    pointing_axis=pointing_axis))
>>>>>>> af68dbe2

    def set_align_planes_goal(self, tip_link, tip_normal, root_link=None, tip_group=None, root_group=None, root_normal=None, max_angular_velocity=None,
                              weight=None, check=True):
        if root_link is None:
            root_link = self.get_robot_short_root_link_name(root_group)
        super(GiskardTestWrapper, self).set_align_planes_goal(tip_link=tip_link,
                                                              tip_group=tip_group,
                                                              root_link=root_link,
                                                              root_group=root_group,
                                                              tip_normal=tip_normal,
                                                              root_normal=root_normal,
                                                              max_angular_velocity=max_angular_velocity,
                                                              weight=weight)
        if check:
            full_tip_link, full_root_link = self.get_root_and_tip_link(root_link=root_link, root_group=root_group,
                                                                       tip_link=tip_link, tip_group=tip_group)
            self.add_goal_check(AlignPlanesGoalChecker(self.god_map, full_tip_link, tip_normal, full_root_link, root_normal))

    def add_goal_check(self, goal_checker):
        self.goal_checks[self.number_of_cmds - 1].append(goal_checker)

    def set_straight_cart_goal(self, goal_pose, tip_link, root_link=None, tip_group=None, root_group=None,
                               weight=None, linear_velocity=None, angular_velocity=None,
                               check=True):
        if root_link is None:
            root_link = self.get_robot_short_root_link_name(root_group)
        super(GiskardTestWrapper, self).set_straight_cart_goal(goal_pose,
                                                               tip_link,
                                                               root_link,
                                                               tip_group=tip_group,
                                                               root_group=root_group,
                                                               weight=weight,
                                                               max_linear_velocity=linear_velocity,
                                                               max_angular_velocity=angular_velocity)

        if check:
            full_tip_link, full_root_link = self.get_root_and_tip_link(root_link=root_link, root_group=root_group,
                                                                       tip_link=tip_link, tip_group=tip_group)
            goal_point = PointStamped()
            goal_point.header = goal_pose.header
            goal_point.point = goal_pose.pose.position
            self.add_goal_check(TranslationGoalChecker(self.god_map, full_tip_link, full_root_link, goal_point))
            goal_orientation = QuaternionStamped()
            goal_orientation.header = goal_pose.header
            goal_orientation.quaternion = goal_pose.pose.orientation
            self.add_goal_check(RotationGoalChecker(self.god_map, full_tip_link, full_root_link, goal_orientation))

    #
    # GENERAL GOAL STUFF ###############################################################################################
    #

    def plan_and_execute(self, expected_error_codes=None, stop_after=None, wait=True):
        return self.send_goal(expected_error_codes=expected_error_codes, stop_after=stop_after, wait=wait)

    def send_goal(self, expected_error_codes=None, goal_type=MoveGoal.PLAN_AND_EXECUTE, goal=None, stop_after=None,
                  wait=True):
        try:
            time_spend_giskarding = time()
            if stop_after is not None:
                super(GiskardTestWrapper, self).send_goal(goal_type, wait=False)
                rospy.sleep(stop_after)
                self.interrupt()
                rospy.sleep(1)
                r = self.get_result(rospy.Duration(3))
            elif not wait:
                super(GiskardTestWrapper, self).send_goal(goal_type, wait=wait)
                return
            else:
                r = super(GiskardTestWrapper, self).send_goal(goal_type, wait=wait)
            self.wait_heartbeats()
            diff = time() - time_spend_giskarding
            self.total_time_spend_giskarding += diff
            self.total_time_spend_moving += len(self.god_map.get_data(identifier.trajectory).keys()) * \
                                            self.god_map.get_data(identifier.sample_period)
            logging.logwarn('Goal processing took {}'.format(diff))
            for cmd_id in range(len(r.error_codes)):
                error_code = r.error_codes[cmd_id]
                error_message = r.error_messages[cmd_id]
                if expected_error_codes is None:
                    expected_error_code = MoveResult.SUCCESS
                else:
                    expected_error_code = expected_error_codes[cmd_id]
                assert error_code == expected_error_code, \
                    'in goal {}; got: {}, expected: {} | error_massage: {}'.format(cmd_id,
                                                                                   move_result_error_code(error_code),
                                                                                   move_result_error_code(
                                                                                       expected_error_code),
                                                                                   error_message)
            if error_code == MoveResult.SUCCESS:
                try:
                    for goal_checker in self.goal_checks[len(r.error_codes) - 1]:
                        goal_checker()
                except:
                    logging.logerr('Goal #{} did\'t pass test.'.format(cmd_id))
                    raise
            self.are_joint_limits_violated()
        finally:
            self.goal_checks = defaultdict(list)
        return r

    def get_result_trajectory_position(self):
        trajectory = self.god_map.unsafe_get_data(identifier.trajectory)
        trajectory2 = {}
        for joint_name in trajectory.get_exact(0).keys():
            trajectory2[joint_name] = np.array([p[joint_name].position for t, p in trajectory.items()])
        return trajectory2

    def get_result_trajectory_velocity(self):
        trajectory = self.god_map.get_data(identifier.trajectory)
        trajectory2 = {}
        for joint_name in trajectory.get_exact(0).keys():
            trajectory2[joint_name] = np.array([p[joint_name].velocity for t, p in trajectory.items()])
        return trajectory2

    def are_joint_limits_violated(self):
        trajectory_vel = self.get_result_trajectory_velocity()
        trajectory_pos = self.get_result_trajectory_position()
        controlled_joints = self.god_map.get_data(identifier.controlled_joints)
        for joint_name in controlled_joints:
            if isinstance(self.world.joints[joint_name], OneDofJoint):
                if not self.world.is_joint_continuous(joint_name):
                    joint_limits = self.world.get_joint_position_limits(joint_name)
                    error_msg = '{} has violated joint position limit'.format(joint_name)
                    eps = 0.0001
                    np.testing.assert_array_less(trajectory_pos[joint_name], joint_limits[1] + eps, error_msg)
                    np.testing.assert_array_less(-trajectory_pos[joint_name], -joint_limits[0] + eps, error_msg)
                vel_limit = self.world.joint_limit_expr(joint_name, 1)[1]
                vel_limit = self.god_map.evaluate_expr(vel_limit) * 1.001
                vel = trajectory_vel[joint_name]
                error_msg = '{} has violated joint velocity limit {} > {}'.format(joint_name, vel, vel_limit)
                assert np.all(np.less_equal(vel, vel_limit)), error_msg
                assert np.all(np.greater_equal(vel, -vel_limit)), error_msg

    #
    # BULLET WORLD #####################################################################################################
    #

    TimeOut = 5000

    def register_group(self, group_name: str, parent_group_name: str, root_link_name: str):
        super().register_group(group_name=group_name,
                               parent_group_name=parent_group_name,
                               root_link_name=root_link_name)
        assert group_name in self.get_group_names()

    @property
    def world(self):
        """
        :rtype: giskardpy.model.world.WorldTree
        """
        return self.god_map.get_data(identifier.world)

    def clear_world(self, timeout: float = TimeOut) -> UpdateWorldResponse:
        respone = super().clear_world(timeout=timeout)
        assert respone.error_codes == UpdateWorldResponse.SUCCESS
        assert len(self.world.groups) == 1
        assert len(self.get_group_names()) == 1
        assert self.original_number_of_links == len(self.world.links)
        return respone

    def remove_group(self,
                     name: str,
                     timeout: float = TimeOut,
                     expected_response: int = UpdateWorldResponse.SUCCESS) -> UpdateWorldResponse:
        if expected_response == UpdateWorldResponse.SUCCESS:
            old_link_names = self.world.groups[name].link_names
            old_joint_names = self.world.groups[name].joint_names
        r = super(GiskardTestWrapper, self).remove_group(name, timeout=timeout)
        assert r.error_codes == expected_response, \
            f'Got: \'{update_world_error_code(r.error_codes)}\', ' \
            f'expected: \'{update_world_error_code(expected_response)}.\''
        assert name not in self.world.groups
        assert name not in self.get_group_names()
        if expected_response == UpdateWorldResponse.SUCCESS:
            for old_link_name in old_link_names:
                assert old_link_name not in self.world.link_names
            for old_joint_name in old_joint_names:
                assert old_joint_name not in self.world.joint_names
        return r

    def detach_group(self, name, timeout: float = TimeOut, expected_response=UpdateWorldResponse.SUCCESS):
        if expected_response == UpdateWorldResponse.SUCCESS:
            response = super().detach_group(name, timeout=timeout)
            self.check_add_object_result(response=response,
                                         name=name,
                                         size=None,
                                         pose=None,
                                         parent_link=self.world.root_link_name,
                                         parent_link_group='',
                                         expected_error_code=expected_response)

    def check_add_object_result(self,
                                response: UpdateWorldResponse,
                                name: str,
                                size: Optional,
                                pose: Optional[PoseStamped],
                                parent_link: str,
                                parent_link_group: str,
                                expected_error_code: int):
        assert response.error_codes == expected_error_code, \
            f'Got: \'{update_world_error_code(response.error_codes)}\', ' \
            f'expected: \'{update_world_error_code(expected_error_code)}.\''
        if expected_error_code == UpdateWorldResponse.SUCCESS:
            assert name in self.get_group_names()
            response2 = self.get_group_info(name)
            if pose is not None:
                p = tf.transform_pose(self.world.root_link_name, pose)
                o_p = self.world.groups[name].base_pose
                compare_poses(p.pose, o_p)
                compare_poses(o_p, response2.root_link_pose.pose)
            if parent_link_group != '':
                robot = self.get_group_info(parent_link_group)
                assert name in robot.child_groups
                short_parent_link = self.world.groups[parent_link_group].get_link_short_name_match(parent_link)
                assert short_parent_link == self.world.get_parent_link_of_link(self.world.groups[name].root_link_name)
            else:
                if parent_link == '':
                    parent_link = self.world.root_link_name
                else:
                    parent_link_group = self.world.get_group_containing_link_short_name(parent_link)
                    parent_link = PrefixName(parent_link, parent_link_group)
                assert parent_link == self.world.get_parent_link_of_link(self.world.groups[name].root_link_name)
        else:
            if expected_error_code != UpdateWorldResponse.DUPLICATE_GROUP_ERROR:
                assert name not in self.world.groups
                assert name not in self.get_group_names()

    def add_box(self,
                name: str,
                size: Tuple[float, float, float],
                pose: PoseStamped,
                parent_link: str = '',
                parent_link_group: str = '',
                timeout: float = TimeOut,
                expected_error_code: int = UpdateWorldResponse.SUCCESS) -> UpdateWorldResponse:
        response = super().add_box(name=name,
                                   size=size,
                                   pose=pose,
                                   parent_link=parent_link,
                                   parent_link_group=parent_link_group,
                                   timeout=timeout)
        self.check_add_object_result(response=response,
                                     name=name,
                                     size=size,
                                     pose=pose,
                                     parent_link=parent_link,
                                     parent_link_group=parent_link_group,
                                     expected_error_code=expected_error_code)
        return response

    def update_group_pose(self, group_name: str, new_pose: PoseStamped, timeout: float = TimeOut,
                          expected_error_code=UpdateWorldResponse.SUCCESS):
        try:
            res = super().update_group_pose(group_name, new_pose, timeout)
        except UnknownGroupException as e:
            assert expected_error_code == UpdateWorldResponse.UNKNOWN_GROUP_ERROR
        if expected_error_code == UpdateWorldResponse.SUCCESS:
            info = self.get_group_info(group_name)
            map_T_group = tf.transform_pose(self.world.root_link_name, new_pose)
            compare_poses(info.root_link_pose.pose, map_T_group.pose)

    def add_sphere(self,
                   name: str,
                   radius: float = 1,
                   pose: PoseStamped = None,
                   parent_link: str = '',
                   parent_link_group: str = '',
                   timeout: float = TimeOut,
                   expected_error_code=UpdateWorldResponse.SUCCESS) -> UpdateWorldResponse:
        response = super().add_sphere(name=name,
                                      radius=radius,
                                      pose=pose,
                                      parent_link=parent_link,
                                      parent_link_group=parent_link_group,
                                      timeout=timeout)
        self.check_add_object_result(response=response,
                                     name=name,
                                     size=None,
                                     pose=pose,
                                     parent_link=parent_link,
                                     parent_link_group=parent_link_group,
                                     expected_error_code=expected_error_code)
        return response

    def add_cylinder(self,
                     name: str,
                     height: float,
                     radius: float,
                     pose: PoseStamped = None,
                     parent_link: str = '',
                     parent_link_group: str = '',
                     timeout: float = TimeOut,
                     expected_error_code=UpdateWorldResponse.SUCCESS) -> UpdateWorldResponse:
        response = super().add_cylinder(name=name,
                                        height=height,
                                        radius=radius,
                                        pose=pose,
                                        parent_link=parent_link,
                                        parent_link_group=parent_link_group,
                                        timeout=timeout)
        self.check_add_object_result(response=response,
                                     name=name,
                                     size=None,
                                     pose=pose,
                                     parent_link=parent_link,
                                     parent_link_group=parent_link_group,
                                     expected_error_code=expected_error_code)
        return response

    def add_mesh(self,
                 name: str = 'meshy',
                 mesh: str = '',
                 pose: PoseStamped = None,
                 parent_link: str = '',
                 parent_link_group: str = '',
                 timeout: float = TimeOut,
                 expected_error_code=UpdateWorldResponse.SUCCESS) -> UpdateWorldResponse:
        response = super().add_mesh(name=name,
                                    mesh=mesh,
                                    pose=pose,
                                    parent_link=parent_link,
                                    parent_link_group=parent_link_group,
                                    timeout=timeout)
        pose = utils.make_pose_from_parts(pose=pose, frame_id=pose.header.frame_id,
                                          position=pose.pose.position, orientation=pose.pose.orientation)
        self.check_add_object_result(response=response,
                                     name=name,
                                     size=None,
                                     pose=pose,
                                     parent_link=parent_link,
                                     parent_link_group=parent_link_group,
                                     expected_error_code=expected_error_code)
        return response

    def add_urdf(self,
                 name: str,
                 urdf: str,
                 pose: PoseStamped,
                 parent_link: str = '',
                 parent_link_group: str = '',
                 js_topic: str = '',
                 set_js_topic: Optional[str] = None,
                 timeout: float = TimeOut,
                 expected_error_code=UpdateWorldResponse.SUCCESS) -> UpdateWorldResponse:
        response = super().add_urdf(name=name,
                                    urdf=urdf,
                                    pose=pose,
                                    parent_link=parent_link,
                                    parent_link_group=parent_link_group,
                                    js_topic=js_topic,
                                    set_js_topic=set_js_topic,
                                    timeout=timeout)
        self.check_add_object_result(response=response,
                                     name=name,
                                     size=None,
                                     pose=pose,
                                     parent_link=parent_link,
                                     parent_link_group=parent_link_group,
                                     expected_error_code=expected_error_code)
        return response

    def update_parent_link_of_group(self,
                                    name: str,
                                    parent_link: str = '',
                                    parent_link_group: str = '',
                                    timeout: float = TimeOut,
                                    expected_response: int = UpdateWorldResponse.SUCCESS) -> UpdateWorldResponse:
        r = super(GiskardTestWrapper, self).update_parent_link_of_group(name=name,
                                                                        parent_link=parent_link,
                                                                        parent_link_group=parent_link_group,
                                                                        timeout=timeout)
        self.wait_heartbeats()
        assert r.error_codes == expected_response, \
            f'Got: \'{update_world_error_code(r.error_codes)}\', ' \
            f'expected: \'{update_world_error_code(expected_response)}.\''
        if r.error_codes == r.SUCCESS:
            self.check_add_object_result(response=r,
                                         name=name,
                                         size=None,
                                         pose=None,
                                         parent_link=parent_link,
                                         parent_link_group=parent_link_group,
                                         expected_error_code=expected_response)
        return r

    def get_external_collisions(self, link, distance_threshold):
        """
        :param distance_threshold:
        :rtype: list
        """
        self.collision_scene.reset_cache()
        collision_goals = [CollisionEntry(type=CollisionEntry.AVOID_COLLISION,
                                          distance=distance_threshold,
                                          group1=self.get_robot_name()),
                           CollisionEntry(type=CollisionEntry.ALLOW_COLLISION,
                                          distance=distance_threshold,
                                          group1=self.get_robot_name(),
                                          group2=self.get_robot_name())
                           ]
        collision_matrix = self.collision_scene.collision_goals_to_collision_matrix(collision_goals,
                                                                                    defaultdict(lambda: 0.3))
        collisions = self.collision_scene.check_collisions(collision_matrix)
        controlled_parent_joint = self.robot().get_controlled_parent_joint_of_link(link)
        controlled_parent_link = self.robot().joints[controlled_parent_joint].child_link_name
        collision_list = collisions.get_external_collisions(controlled_parent_link)
        for key, self_collisions in collisions.self_collisions.items():
            if controlled_parent_link in key:
                collision_list.update(self_collisions)
        return collision_list

    def check_cpi_geq(self, links, distance_threshold):
        for link in links:
            collisions = self.get_external_collisions(link, distance_threshold)
            assert collisions[0].contact_distance >= distance_threshold, \
                f'distance for {link}: {collisions[0].contact_distance} < {distance_threshold} ' \
                f'({collisions[0].original_link_a} with {collisions[0].original_link_b})'

    def check_cpi_leq(self, links, distance_threshold):
        for link in links:
            collisions = self.get_external_collisions(link, distance_threshold)
            assert collisions[0].contact_distance <= distance_threshold, \
                f'distance for {link}: {collisions[0].contact_distance} > {distance_threshold} ' \
                f'({collisions[0].original_link_a} with {collisions[0].original_link_b})'

    def move_base(self, goal_pose):
        """
        :type goal_pose: PoseStamped
        """
        pass

    def reset(self):
        pass

    def reset_base(self, group_name):
        p = PoseStamped()
        p.header.frame_id = self.map
        p.pose.orientation.w = 1
        self.set_localization(group_name, p)
        self.wait_heartbeats()
        self.teleport_base(p)


class PR22(GiskardTestWrapper):
    default_pose = {'r_elbow_flex_joint': -0.15,
                    'r_forearm_roll_joint': 0,
                    'r_shoulder_lift_joint': 0,
                    'r_shoulder_pan_joint': 0,
                    'r_upper_arm_roll_joint': 0,
                    'r_wrist_flex_joint': -0.10001,
                    'r_wrist_roll_joint': 0,
                    'l_elbow_flex_joint': -0.15,
                    'l_forearm_roll_joint': 0,
                    'l_shoulder_lift_joint': 0,
                    'l_shoulder_pan_joint': 0,
                    'l_upper_arm_roll_joint': 0,
                    'l_wrist_flex_joint': -0.10001,
                    'l_wrist_roll_joint': 0,
                    'torso_lift_joint': 0.2,
                    'head_pan_joint': 0,
                    'head_tilt_joint': 0}

    better_pose = {'r_shoulder_pan_joint': -1.7125,
                   'r_shoulder_lift_joint': -0.25672,
                   'r_upper_arm_roll_joint': -1.46335,
                   'r_elbow_flex_joint': -2.12,
                   'r_forearm_roll_joint': 1.76632,
                   'r_wrist_flex_joint': -0.10001,
                   'r_wrist_roll_joint': 0.05106,
                   'l_shoulder_pan_joint': 1.9652,
                   'l_shoulder_lift_joint': - 0.26499,
                   'l_upper_arm_roll_joint': 1.3837,
                   'l_elbow_flex_joint': -2.12,
                   'l_forearm_roll_joint': 16.99,
                   'l_wrist_flex_joint': - 0.10001,
                   'l_wrist_roll_joint': 0,
                   'torso_lift_joint': 0.2,
                   'head_pan_joint': 0,
                   'head_tilt_joint': 0,
                   }

    def __init__(self):
        self.r_tips = dict()
        self.l_tips = dict()
        self.r_grippers = dict()
        self.l_grippers = dict()
        self.set_localization_srvs = dict()
        self.set_bases = dict()
        self.default_roots = dict()
        self.tf_prefix = dict()
        self.robot_names = ['pr2_a', 'pr2_b']
        super(PR22, self).__init__(u'package://giskardpy/config/pr2_twice.yaml', self.robot_names , self.robot_names)
        for robot_name in self.namespaces:
            self.r_tips[robot_name] = u'r_gripper_tool_frame'
            self.l_tips[robot_name] = u'l_gripper_tool_frame'
            self.tf_prefix[robot_name] = robot_name.replace('/', '')
            self.r_grippers[robot_name] = rospy.ServiceProxy(u'/{}/r_gripper_simulator/set_joint_states'.format(robot_name), SetJointState)
            self.l_grippers[robot_name] = rospy.ServiceProxy(u'/{}/l_gripper_simulator/set_joint_states'.format(robot_name), SetJointState)
            self.set_localization_srvs[robot_name] = rospy.ServiceProxy('/{}/map_odom_transform_publisher/update_map_odom_transform'.format(robot_name),
                                                                        UpdateTransform)
            self.set_bases[robot_name] = rospy.ServiceProxy('/{}/base_simulator/set_joint_states'.format(robot_name), SetJointState)
            self.default_roots[robot_name] = self.world.groups[robot_name].root_link_name

    def move_base(self, goal_pose, robot_name):
        self.teleport_base(goal_pose, robot_name)

    def get_l_gripper_links(self):
        if 'l_gripper' not in self.world.group_names:
            self.world.register_group('l_gripper', 'l_wrist_roll_link')
        return [str(x) for x in self.world.groups['l_gripper'].link_names_with_collisions]

    def get_r_gripper_links(self):
        if 'r_gripper' not in self.world.group_names:
            self.world.register_group('r_gripper', 'r_wrist_roll_link')
        return [str(x) for x in self.world.groups['r_gripper'].link_names_with_collisions]

    def get_r_forearm_links(self):
        return [u'r_wrist_flex_link', u'r_wrist_roll_link', u'r_forearm_roll_link', u'r_forearm_link',
                u'r_forearm_link']

    def get_allow_l_gripper(self, body_b=u'box'):
        links = self.get_l_gripper_links()
        return [CollisionEntry(CollisionEntry.ALLOW_COLLISION, 0, [link], body_b, []) for link in links]

    def get_l_gripper_collision_entries(self, body_b=u'box', distance=0, action=CollisionEntry.ALLOW_COLLISION):
        links = self.get_l_gripper_links()
        return [CollisionEntry(action, distance, [link], body_b, []) for link in links]

    def open_r_gripper(self, robot_name):
        sjs = SetJointStateRequest()
        sjs.state.name = [u'r_gripper_l_finger_joint', u'r_gripper_r_finger_joint', u'r_gripper_l_finger_tip_joint',
                          u'r_gripper_r_finger_tip_joint']
        sjs.state.position = [0.54, 0.54, 0.54, 0.54]
        sjs.state.velocity = [0, 0, 0, 0]
        sjs.state.effort = [0, 0, 0, 0]
        self.r_grippers[robot_name].call(sjs)

    def close_r_gripper(self, robot_name):
        sjs = SetJointStateRequest()
        sjs.state.name = [u'r_gripper_l_finger_joint', u'r_gripper_r_finger_joint', u'r_gripper_l_finger_tip_joint',
                          u'r_gripper_r_finger_tip_joint']
        sjs.state.position = [0, 0, 0, 0]
        sjs.state.velocity = [0, 0, 0, 0]
        sjs.state.effort = [0, 0, 0, 0]
        self.r_grippers[robot_name].call(sjs)

    def open_l_gripper(self, robot_name):
        sjs = SetJointStateRequest()
        sjs.state.name = [u'l_gripper_l_finger_joint', u'l_gripper_r_finger_joint', u'l_gripper_l_finger_tip_joint',
                          u'l_gripper_r_finger_tip_joint']
        sjs.state.position = [0.54, 0.54, 0.54, 0.54]
        sjs.state.velocity = [0, 0, 0, 0]
        sjs.state.effort = [0, 0, 0, 0]
        self.l_grippers[robot_name].call(sjs)

    def close_l_gripper(self, robot_name):
        sjs = SetJointStateRequest()
        sjs.state.name = [u'l_gripper_l_finger_joint', u'l_gripper_r_finger_joint', u'l_gripper_l_finger_tip_joint',
                          u'l_gripper_r_finger_tip_joint']
        sjs.state.position = [0, 0, 0, 0]
        sjs.state.velocity = [0, 0, 0, 0]
        sjs.state.effort = [0, 0, 0, 0]
        self.l_grippers[robot_name].call(sjs)

    def clear_world(self):
        return_val = super(GiskardTestWrapper, self).clear_world()
        assert return_val.error_codes == UpdateWorldResponse.SUCCESS
        assert len(self.world.groups) == 2
        assert len(self.world.robot_names) == 2
        assert self.original_number_of_links == len(self.world.links)

    def teleport_base(self, goal_pose, robot_name):
        goal_pose = tf.transform_pose(str(self.default_roots[robot_name]), goal_pose)
        js = {'odom_x_joint': goal_pose.pose.position.x,
              'odom_y_joint': goal_pose.pose.position.y,
              'odom_z_joint': rotation_from_matrix(quaternion_matrix([goal_pose.pose.orientation.x,
                                                                                               goal_pose.pose.orientation.y,
                                                                                               goal_pose.pose.orientation.z,
                                                                                               goal_pose.pose.orientation.w]))[0]}
        goal = SetJointStateRequest()
        goal.state = position_dict_to_joint_states(js)
        self.set_bases[robot_name].call(goal)
        rospy.sleep(0.5)

    def set_localization(self, map_T_odom, robot_name):
        """
        :type map_T_odom: PoseStamped
        """
        req = UpdateTransformRequest()
        req.transform.translation = map_T_odom.pose.position
        req.transform.rotation = map_T_odom.pose.orientation
        assert self.set_localization_srvs[robot_name](req).success
        self.wait_heartbeats(10)
        p2 = self.world.compute_fk_pose(self.world.root_link_name, self.world.groups[robot_name].root_link_name)
        compare_poses(p2.pose, map_T_odom.pose)

    def reset_base(self, robot_name):
        p = PoseStamped()
        p.header.frame_id = self.map
        p.pose.orientation.w = 1
        self.set_localization(p, robot_name)
        self.wait_heartbeats()
        self.teleport_base(p, robot_name)


class PR2AndDonbot(GiskardTestWrapper):
    default_pose_pr2 = {'r_elbow_flex_joint': -0.15,
                    'r_forearm_roll_joint': 0,
                    'r_shoulder_lift_joint': 0,
                    'r_shoulder_pan_joint': 0,
                    'r_upper_arm_roll_joint': 0,
                    'r_wrist_flex_joint': -0.10001,
                    'r_wrist_roll_joint': 0,
                    'l_elbow_flex_joint': -0.15,
                    'l_forearm_roll_joint': 0,
                    'l_shoulder_lift_joint': 0,
                    'l_shoulder_pan_joint': 0,
                    'l_upper_arm_roll_joint': 0,
                    'l_wrist_flex_joint': -0.10001,
                    'l_wrist_roll_joint': 0,
                    'torso_lift_joint': 0.2,
                    'head_pan_joint': 0,
                    'head_tilt_joint': 0}

    better_pose_pr2 = {'r_shoulder_pan_joint': -1.7125,
                   'r_shoulder_lift_joint': -0.25672,
                   'r_upper_arm_roll_joint': -1.46335,
                   'r_elbow_flex_joint': -2.12,
                   'r_forearm_roll_joint': 1.76632,
                   'r_wrist_flex_joint': -0.10001,
                   'r_wrist_roll_joint': 0.05106,
                   'l_shoulder_pan_joint': 1.9652,
                   'l_shoulder_lift_joint': - 0.26499,
                   'l_upper_arm_roll_joint': 1.3837,
                   'l_elbow_flex_joint': -2.12,
                   'l_forearm_roll_joint': 16.99,
                   'l_wrist_flex_joint': - 0.10001,
                   'l_wrist_roll_joint': 0,
                   'torso_lift_joint': 0.2,

                   'head_pan_joint': 0,
                   'head_tilt_joint': 0,
                   }

    default_pose_donbot = {
        'ur5_elbow_joint': 0.0,
        'ur5_shoulder_lift_joint': 0.0,
        'ur5_shoulder_pan_joint': 0.0,
        'ur5_wrist_1_joint': 0.0,
        'ur5_wrist_2_joint': 0.0,
        'ur5_wrist_3_joint': 0.0
    }

    better_pose_donbot = {
        'ur5_shoulder_pan_joint': -np.pi / 2,
        'ur5_shoulder_lift_joint': -2.44177755311,
        'ur5_elbow_joint': 2.15026930371,
        'ur5_wrist_1_joint': 0.291547812391,
        'ur5_wrist_2_joint': np.pi / 2,
        'ur5_wrist_3_joint': np.pi / 2
    }

    def __init__(self):
        self.r_tips = dict()
        self.l_tips = dict()
        self.r_grippers = dict()
        self.l_grippers = dict()
        self.set_localization_srvs = dict()
        self.set_bases = dict()
        self.default_roots = dict()
        self.tf_prefix = dict()
        self.camera_tip = 'camera_link'
        self.gripper_tip = 'gripper_tool_frame'
        self.gripper_pub_topic = 'wsg_50_driver/goal_position'
        self.camera_tips = dict()
        self.gripper_tips = dict()
        self.gripper_pubs = dict()
        self.default_poses = dict()
        self.better_poses = dict()
        self.pr2 = 'pr2'
        self.donbot = 'donbot'
        robot_names = [self.pr2, self.donbot]
        super(PR2AndDonbot, self).__init__(u'package://giskardpy/config/pr2_and_donbot.yaml',
                                           robot_names=robot_names, namespaces=robot_names)
        for robot_name in self.collision_scene.robot_names:
            if self.pr2 == robot_name:
                self.r_tips[robot_name] = u'r_gripper_tool_frame'
                self.l_tips[robot_name] = u'l_gripper_tool_frame'
                self.tf_prefix[robot_name] = robot_name.replace('/', '')
                self.r_grippers[robot_name] = rospy.ServiceProxy(u'/{}/r_gripper_simulator/set_joint_states'.format(robot_name), SetJointState)
                self.l_grippers[robot_name] = rospy.ServiceProxy(u'/{}/l_gripper_simulator/set_joint_states'.format(robot_name), SetJointState)
                self.set_localization_srvs[robot_name] = rospy.ServiceProxy('/{}/map_odom_transform_publisher/update_map_odom_transform'.format(robot_name),
                                                                            UpdateTransform)
                self.set_bases[robot_name] = rospy.ServiceProxy('/{}/base_simulator/set_joint_states'.format(robot_name), SetJointState)
                self.default_roots[robot_name] = self.world.groups[robot_name].root_link_name
                self.default_poses[robot_name] = self.default_pose_pr2
                self.better_poses[robot_name] = self.better_pose_pr2
            else:
                self.camera_tips[robot_name] = PrefixName(self.camera_tip, robot_name)
                self.gripper_tips[robot_name] = PrefixName(self.gripper_tip, robot_name)
                self.default_roots[robot_name] = self.world.groups[robot_name].root_link_name
                self.set_localization_srvs[robot_name] = rospy.ServiceProxy(
                    '/{}/map_odom_transform_publisher/update_map_odom_transform'.format(robot_name),
                    UpdateTransform)
                self.gripper_pubs[robot_name] = rospy.Publisher(
                    '/{}'.format(str(PrefixName(self.gripper_pub_topic, robot_name))),
                    PositionCmd, queue_size=10)
                self.default_poses[robot_name] = self.default_pose_donbot
                self.better_poses[robot_name] = self.better_pose_donbot

    def set_localization(self, map_T_odom, robot_name):
        """
        :type map_T_odom: PoseStamped
        """
        req = UpdateTransformRequest()
        req.transform.translation = map_T_odom.pose.position
        req.transform.rotation = map_T_odom.pose.orientation
        assert self.set_localization_srvs[robot_name](req).success
        self.wait_heartbeats(10)
        p2 = self.world.compute_fk_pose(self.world.root_link_name, self.world.groups[robot_name].root_link_name)
        compare_poses(p2.pose, map_T_odom.pose)

    def open_gripper(self, robot_name):
        self.set_gripper(robot_name, 0.109)

    def close_gripper(self, robot_name):
        self.set_gripper(robot_name, 0)

    def set_gripper(self, robot_name, width, gripper_joint='gripper_joint'):
        """
        :param width: goal width in m
        :type width: float
        """
        width = max(0.0065, min(0.109, width))
        goal = PositionCmd()
        goal.pos = width * 1000
        rospy.sleep(0.5)
        self.gripper_pubs[robot_name].publish(goal)
        rospy.sleep(0.5)
        self.wait_heartbeats()
        np.testing.assert_almost_equal(self.world.state[PrefixName(gripper_joint, robot_name)].position, width, decimal=3)

    def reset_base(self, robot_name):
        p = PoseStamped()
        p.header.frame_id = self.map
        p.pose.orientation.w = 1
        self.set_localization(p, robot_name)
        self.wait_heartbeats()
        self.move_base(p, robot_name)

    def clear_world(self):
        return_val = super(GiskardTestWrapper, self).clear_world()
        assert return_val.error_codes == UpdateWorldResponse.SUCCESS
        assert len(self.world.groups) == 2
        assert len(self.world.robot_names) == 2
        assert self.original_number_of_links == len(self.world.links)

    def reset(self):
        self.clear_world()
        for robot_name in self.namespaces:
            self.reset_base(robot_name)
            self.open_gripper(robot_name)

    def move_base(self, goal_pose, robot_name):
        if robot_name == self.pr2:
            self.teleport_base(goal_pose, robot_name)
        else:
            goal_pose = tf.transform_pose(str(self.default_roots[robot_name]), goal_pose)
            js = {'odom_x_joint': goal_pose.pose.position.x,
                  'odom_y_joint': goal_pose.pose.position.y,
                   'odom_z_joint': rotation_from_matrix(quaternion_matrix([goal_pose.pose.orientation.x,
                                                                           goal_pose.pose.orientation.y,
                                                                           goal_pose.pose.orientation.z,
                                                                           goal_pose.pose.orientation.w]))[0]}
            self.allow_all_collisions()
            self.set_joint_goal(js, group_name=robot_name, decimal=1)
            self.plan_and_execute()

    def get_l_gripper_links(self):
        if 'l_gripper' not in self.world.group_names:
            self.world.register_group('l_gripper', 'l_wrist_roll_link')
        return [str(x) for x in self.world.groups['l_gripper'].link_names_with_collisions]

    def get_r_gripper_links(self):
        if 'r_gripper' not in self.world.group_names:
            self.world.register_group('r_gripper', 'r_wrist_roll_link')
        return [str(x) for x in self.world.groups['r_gripper'].link_names_with_collisions]

    def get_r_forearm_links(self):
        return [u'r_wrist_flex_link', u'r_wrist_roll_link', u'r_forearm_roll_link', u'r_forearm_link',
                u'r_forearm_link']

    def get_allow_l_gripper(self, body_b=u'box'):
        links = self.get_l_gripper_links()
        return [CollisionEntry(CollisionEntry.ALLOW_COLLISION, 0, [link], body_b, []) for link in links]

    def get_l_gripper_collision_entries(self, body_b=u'box', distance=0, action=CollisionEntry.ALLOW_COLLISION):
        links = self.get_l_gripper_links()
        return [CollisionEntry(action, distance, [link], body_b, []) for link in links]

    def open_r_gripper(self, robot_name):
        sjs = SetJointStateRequest()
        sjs.state.name = [u'r_gripper_l_finger_joint', u'r_gripper_r_finger_joint', u'r_gripper_l_finger_tip_joint',
                          u'r_gripper_r_finger_tip_joint']
        sjs.state.position = [0.54, 0.54, 0.54, 0.54]
        sjs.state.velocity = [0, 0, 0, 0]
        sjs.state.effort = [0, 0, 0, 0]
        self.r_grippers[robot_name].call(sjs)

    def close_r_gripper(self, robot_name):
        sjs = SetJointStateRequest()
        sjs.state.name = [u'r_gripper_l_finger_joint', u'r_gripper_r_finger_joint', u'r_gripper_l_finger_tip_joint',
                          u'r_gripper_r_finger_tip_joint']
        sjs.state.position = [0, 0, 0, 0]
        sjs.state.velocity = [0, 0, 0, 0]
        sjs.state.effort = [0, 0, 0, 0]
        self.r_grippers[robot_name].call(sjs)

    def open_l_gripper(self, robot_name):
        sjs = SetJointStateRequest()
        sjs.state.name = [u'l_gripper_l_finger_joint', u'l_gripper_r_finger_joint', u'l_gripper_l_finger_tip_joint',
                          u'l_gripper_r_finger_tip_joint']
        sjs.state.position = [0.54, 0.54, 0.54, 0.54]
        sjs.state.velocity = [0, 0, 0, 0]
        sjs.state.effort = [0, 0, 0, 0]
        self.l_grippers[robot_name].call(sjs)

    def close_l_gripper(self, robot_name):
        sjs = SetJointStateRequest()
        sjs.state.name = [u'l_gripper_l_finger_joint', u'l_gripper_r_finger_joint', u'l_gripper_l_finger_tip_joint',
                          u'l_gripper_r_finger_tip_joint']
        sjs.state.position = [0, 0, 0, 0]
        sjs.state.velocity = [0, 0, 0, 0]
        sjs.state.effort = [0, 0, 0, 0]
        self.l_grippers[robot_name].call(sjs)

    def teleport_base(self, goal_pose, robot_name):
        goal_pose = tf.transform_pose(str(self.default_roots[robot_name]), goal_pose)
        js = {'odom_x_joint': goal_pose.pose.position.x,
              'odom_y_joint': goal_pose.pose.position.y,
              'odom_z_joint': rotation_from_matrix(quaternion_matrix([goal_pose.pose.orientation.x,
                                                                                               goal_pose.pose.orientation.y,
                                                                                               goal_pose.pose.orientation.z,
                                                                                               goal_pose.pose.orientation.w]))[0]}
        goal = SetJointStateRequest()
        goal.state = position_dict_to_joint_states(js)
        self.set_bases[robot_name].call(goal)
        rospy.sleep(0.5)

class PR2(GiskardTestWrapper):
    default_pose = {'r_elbow_flex_joint': -0.15,
                    'r_forearm_roll_joint': 0,
                    'r_shoulder_lift_joint': 0,
                    'r_shoulder_pan_joint': 0,
                    'r_upper_arm_roll_joint': 0,
                    'r_wrist_flex_joint': -0.10001,
                    'r_wrist_roll_joint': 0,
                    'l_elbow_flex_joint': -0.15,
                    'l_forearm_roll_joint': 0,
                    'l_shoulder_lift_joint': 0,
                    'l_shoulder_pan_joint': 0,
                    'l_upper_arm_roll_joint': 0,
                    'l_wrist_flex_joint': -0.10001,
                    'l_wrist_roll_joint': 0,
                    'torso_lift_joint': 0.2,
                    'head_pan_joint': 0,
                    'head_tilt_joint': 0}

    better_pose = {'r_shoulder_pan_joint': -1.7125,
                   'r_shoulder_lift_joint': -0.25672,
                   'r_upper_arm_roll_joint': -1.46335,
                   'r_elbow_flex_joint': -2.12,
                   'r_forearm_roll_joint': 1.76632,
                   'r_wrist_flex_joint': -0.10001,
                   'r_wrist_roll_joint': 0.05106,
                   'l_shoulder_pan_joint': 1.9652,
                   'l_shoulder_lift_joint': - 0.26499,
                   'l_upper_arm_roll_joint': 1.3837,
                   'l_elbow_flex_joint': -2.12,
                   'l_forearm_roll_joint': 16.99,
                   'l_wrist_flex_joint': - 0.10001,
                   'l_wrist_roll_joint': 0,
                   'torso_lift_joint': 0.2,

                   'head_pan_joint': 0,
                   'head_tilt_joint': 0,
                   }

    def __init__(self):
        self.r_tip = 'r_gripper_tool_frame'
        self.l_tip = 'l_gripper_tool_frame'
        self.l_gripper_group = 'l_gripper'
        self.r_gripper_group = 'r_gripper'
        self.r_gripper = rospy.ServiceProxy('r_gripper_simulator/set_joint_states', SetJointState)
        self.l_gripper = rospy.ServiceProxy('l_gripper_simulator/set_joint_states', SetJointState)
        self.robot_name = 'pr2'
        super(PR2, self).__init__('package://giskardpy/config/pr2.yaml', [self.robot_name], [''])

    def move_base(self, goal_pose):
        self.set_cart_goal(goal_pose, tip_link='base_footprint', root_link='odom_combined')
        self.plan_and_execute()

    def get_l_gripper_links(self):
        return [str(x) for x in self.world.groups[self.l_gripper_group].link_names_with_collisions]

    def get_r_gripper_links(self):
        return [str(x) for x in self.world.groups[self.r_gripper_group].link_names_with_collisions]

    def get_r_forearm_links(self):
        return ['r_wrist_flex_link', 'r_wrist_roll_link', 'r_forearm_roll_link', 'r_forearm_link',
                'r_forearm_link']

    def open_r_gripper(self):
        sjs = SetJointStateRequest()
        sjs.state.name = ['r_gripper_l_finger_joint', 'r_gripper_r_finger_joint', 'r_gripper_l_finger_tip_joint',
                          'r_gripper_r_finger_tip_joint']
        sjs.state.position = [0.54, 0.54, 0.54, 0.54]
        sjs.state.velocity = [0, 0, 0, 0]
        sjs.state.effort = [0, 0, 0, 0]
        self.r_gripper.call(sjs)

    def close_r_gripper(self):
        sjs = SetJointStateRequest()
        sjs.state.name = ['r_gripper_l_finger_joint', 'r_gripper_r_finger_joint', 'r_gripper_l_finger_tip_joint',
                          'r_gripper_r_finger_tip_joint']
        sjs.state.position = [0, 0, 0, 0]
        sjs.state.velocity = [0, 0, 0, 0]
        sjs.state.effort = [0, 0, 0, 0]
        self.r_gripper.call(sjs)

    def open_l_gripper(self):
        sjs = SetJointStateRequest()
        sjs.state.name = ['l_gripper_l_finger_joint', 'l_gripper_r_finger_joint', 'l_gripper_l_finger_tip_joint',
                          'l_gripper_r_finger_tip_joint']
        sjs.state.position = [0.54, 0.54, 0.54, 0.54]
        sjs.state.velocity = [0, 0, 0, 0]
        sjs.state.effort = [0, 0, 0, 0]
        self.l_gripper.call(sjs)

    def close_l_gripper(self):
        sjs = SetJointStateRequest()
        sjs.state.name = ['l_gripper_l_finger_joint', 'l_gripper_r_finger_joint', 'l_gripper_l_finger_tip_joint',
                          'l_gripper_r_finger_tip_joint']
        sjs.state.position = [0, 0, 0, 0]
        sjs.state.velocity = [0, 0, 0, 0]
        sjs.state.effort = [0, 0, 0, 0]
        self.l_gripper.call(sjs)

    def reset(self):
        self.open_l_gripper()
        self.open_r_gripper()
        self.clear_world()
        self.reset_base(self.robot_name)
        self.register_group('l_gripper',
                            parent_group_name=self.robot_name,
                            root_link_name='l_wrist_roll_link')
        self.register_group('r_gripper',
                            parent_group_name=self.robot_name,
                            root_link_name='r_wrist_roll_link')

class PR2CloseLoop(PR2):

    def __init__(self):
        self.r_tip = 'r_gripper_tool_frame'
        self.l_tip = 'l_gripper_tool_frame'
        # self.r_gripper = rospy.ServiceProxy('r_gripper_simulator/set_joint_states', SetJointState)
        # self.l_gripper = rospy.ServiceProxy('l_gripper_simulator/set_joint_states', SetJointState)
        GiskardTestWrapper.__init__(self, 'package://giskardpy/config/pr2_closed_loop.yaml')

    def reset_base(self):
        p = PoseStamped()
        p.header.frame_id = 'map'
        p.pose.orientation.w = 1
        self.move_base(p)

    def reset(self):
        self.clear_world()
        self.reset_base()


class Donbot(GiskardTestWrapper):
    default_pose = {
        'ur5_elbow_joint': 0.0,
        'ur5_shoulder_lift_joint': 0.0,
        'ur5_shoulder_pan_joint': 0.0,
        'ur5_wrist_1_joint': 0.0,
        'ur5_wrist_2_joint': 0.0,
        'ur5_wrist_3_joint': 0.0
    }

    better_pose = {
        'ur5_shoulder_pan_joint': -np.pi / 2,
        'ur5_shoulder_lift_joint': -2.44177755311,
        'ur5_elbow_joint': 2.15026930371,
        'ur5_wrist_1_joint': 0.291547812391,
        'ur5_wrist_2_joint': np.pi / 2,
        'ur5_wrist_3_joint': np.pi / 2
    }

    def __init__(self):
        self.camera_tip = 'camera_link'
        self.gripper_tip = 'gripper_tool_frame'
        self.gripper_pub = rospy.Publisher('/wsg_50_driver/goal_position', PositionCmd, queue_size=10)
        self.robot_name = 'donbot'
        super(Donbot, self).__init__('package://giskardpy/config/donbot.yaml', [self.robot_name], [''])

    def move_base(self, goal_pose):
        goal_pose = tf.transform_pose(self.default_root, goal_pose)
        js = {'odom_x_joint': goal_pose.pose.position.x,
              'odom_y_joint': goal_pose.pose.position.y,
              'odom_z_joint': rotation_from_matrix(quaternion_matrix([goal_pose.pose.orientation.x,
                                                                      goal_pose.pose.orientation.y,
                                                                      goal_pose.pose.orientation.z,
                                                                      goal_pose.pose.orientation.w]))[0]}
        self.allow_all_collisions()
        self.set_joint_goal(js)
        self.plan_and_execute()

    def open_gripper(self):
        self.set_gripper(0.109)

    def close_gripper(self):
        self.set_gripper(0)

    def set_gripper(self, width, gripper_joint='gripper_joint'):
        """
        :param width: goal width in m
        :type width: float
        """
        width = max(0.0065, min(0.109, width))
        goal = PositionCmd()
        goal.pos = width * 1000
        self.gripper_pub.publish(goal)
        rospy.sleep(0.5)
        self.wait_heartbeats()
        np.testing.assert_almost_equal(self.world.state[gripper_joint].position, width, decimal=3)

    def reset(self):
        self.clear_world()
        self.reset_base()
        self.open_gripper()


class Donbot2(GiskardTestWrapper):
    default_pose = {
        'ur5_elbow_joint': 0.0,
        'ur5_shoulder_lift_joint': 0.0,
        'ur5_shoulder_pan_joint': 0.0,
        'ur5_wrist_1_joint': 0.0,
        'ur5_wrist_2_joint': 0.0,
        'ur5_wrist_3_joint': 0.0
    }

    better_pose = {
        'ur5_shoulder_pan_joint': -np.pi / 2,
        'ur5_shoulder_lift_joint': -2.44177755311,
        'ur5_elbow_joint': 2.15026930371,
        'ur5_wrist_1_joint': 0.291547812391,
        'ur5_wrist_2_joint': np.pi / 2,
        'ur5_wrist_3_joint': np.pi / 2
    }

    def __init__(self):
        self.camera_tip = 'camera_link'
        self.gripper_tip = 'gripper_tool_frame'
        self.gripper_pub_topic = 'wsg_50_driver/goal_position'
        self.camera_tips = dict()
        self.gripper_tips = dict()
        self.gripper_pubs = dict()
        self.default_roots = dict()
        self.set_localization_srvs = dict()
        self.robot_names = ['donbot_a', 'donbot_b']
        super(Donbot2, self).__init__('package://giskardpy/config/donbot_twice.yaml', self.robot_names, self.robot_names)
        for robot_name in self.namespaces:
            self.camera_tips[robot_name] = PrefixName(self.camera_tip, robot_name)
            self.gripper_tips[robot_name] = PrefixName(self.gripper_tip, robot_name)
            self.default_roots[robot_name] = self.world.groups[robot_name].root_link_name
            self.set_localization_srvs[robot_name] = rospy.ServiceProxy('/{}/map_odom_transform_publisher/update_map_odom_transform'.format(robot_name),
                                                                        UpdateTransform)
            self.gripper_pubs[robot_name] = rospy.Publisher('/{}'.format(str(PrefixName(self.gripper_pub_topic, robot_name))),
                                                            PositionCmd, queue_size=10)

    def move_base(self, robot_name, goal_pose):
        goal_pose = tf.transform_pose(str(self.default_roots[robot_name]), goal_pose)
        js = {'odom_x_joint': goal_pose.pose.position.x,
              'odom_y_joint': goal_pose.pose.position.y,
              'odom_z_joint': rotation_from_matrix(quaternion_matrix([goal_pose.pose.orientation.x,
                                                                      goal_pose.pose.orientation.y,
                                                                      goal_pose.pose.orientation.z,
                                                                      goal_pose.pose.orientation.w]))[0]}
        self.allow_all_collisions()
        self.set_joint_goal(js, group_name=robot_name, decimal=1)
        self.plan_and_execute()

    def set_localization(self, map_T_odom, robot_name):
        """
        :type map_T_odom: PoseStamped
        """
        req = UpdateTransformRequest()
        req.transform.translation = map_T_odom.pose.position
        req.transform.rotation = map_T_odom.pose.orientation
        assert self.set_localization_srvs[robot_name](req).success
        self.wait_heartbeats(10)
        p2 = self.world.compute_fk_pose(self.world.root_link_name, self.world.groups[robot_name].root_link_name)
        compare_poses(p2.pose, map_T_odom.pose)

    def open_gripper(self, robot_name):
        self.set_gripper(robot_name, 0.109)

    def close_gripper(self, robot_name):
        self.set_gripper(robot_name, 0)

    def set_gripper(self, robot_name, width, gripper_joint='gripper_joint'):
        """
        :param width: goal width in m
        :type width: float
        """
        width = max(0.0065, min(0.109, width))
        goal = PositionCmd()
        goal.pos = width * 1000
        self.gripper_pubs[robot_name].publish(goal)
        rospy.sleep(0.5)
        self.wait_heartbeats()
        np.testing.assert_almost_equal(self.world.groups[robot_name].state[str(PrefixName(gripper_joint, robot_name))].position, width, decimal=3)

    def reset_base(self, robot_name):
        p = PoseStamped()
        p.header.frame_id = self.map
        p.pose.orientation.w = 1
        self.set_localization(p, robot_name)
        self.wait_heartbeats()
        self.move_base(robot_name, p)

    def clear_world(self):
        return_val = super(GiskardTestWrapper, self).clear_world()
        assert return_val.error_codes == UpdateWorldResponse.SUCCESS
        assert len(self.world.groups) == 2
        assert len(self.robot_names) == 2
        assert self.original_number_of_links == len(self.world.links)

    def reset(self):
        self.clear_world()
        for robot_name in self.namespaces:
            self.reset_base(robot_name)
            self.open_gripper(robot_name)


class BaseBot(GiskardTestWrapper):
    default_pose = {
        'joint_x': 0.0,
        'joint_y': 0.0,
        'rot_z': 0.0,
    }

    def __init__(self):
        self.robot_name = 'base_bot'
        super().__init__('package://giskardpy/config/base_bot.yaml', [self.robot_name], [''])

    def reset(self):
        self.clear_world()
        # self.set_joint_goal(self.default_pose)
        # self.plan_and_execute()


class Boxy(GiskardTestWrapper):
    default_pose = {
        'neck_shoulder_pan_joint': 0.0,
        'neck_shoulder_lift_joint': 0.0,
        'neck_elbow_joint': 0.0,
        'neck_wrist_1_joint': 0.0,
        'neck_wrist_2_joint': 0.0,
        'neck_wrist_3_joint': 0.0,
        'triangle_base_joint': 0.0,
        'left_arm_0_joint': 0.0,
        'left_arm_1_joint': 0.0,
        'left_arm_2_joint': 0.0,
        'left_arm_3_joint': 0.0,
        'left_arm_4_joint': 0.0,
        'left_arm_5_joint': 0.0,
        'left_arm_6_joint': 0.0,
        'right_arm_0_joint': 0.0,
        'right_arm_1_joint': 0.0,
        'right_arm_2_joint': 0.0,
        'right_arm_3_joint': 0.0,
        'right_arm_4_joint': 0.0,
        'right_arm_5_joint': 0.0,
        'right_arm_6_joint': 0.0,
    }

    better_pose = {
        'neck_shoulder_pan_joint': -1.57,
        'neck_shoulder_lift_joint': -1.88,
        'neck_elbow_joint': -2.0,
        'neck_wrist_1_joint': 0.139999387693,
        'neck_wrist_2_joint': 1.56999999998,
        'neck_wrist_3_joint': 0,
        'triangle_base_joint': -0.24,
        'left_arm_0_joint': -0.68,
        'left_arm_1_joint': 1.08,
        'left_arm_2_joint': -0.13,
        'left_arm_3_joint': -1.35,
        'left_arm_4_joint': 0.3,
        'left_arm_5_joint': 0.7,
        'left_arm_6_joint': -0.01,
        'right_arm_0_joint': 0.68,
        'right_arm_1_joint': -1.08,
        'right_arm_2_joint': 0.13,
        'right_arm_3_joint': 1.35,
        'right_arm_4_joint': -0.3,
        'right_arm_5_joint': -0.7,
        'right_arm_6_joint': 0.01,
    }

    def __init__(self, config=None):
        self.camera_tip = 'camera_link'
        self.r_tip = 'right_gripper_tool_frame'
        self.l_tip = 'left_gripper_tool_frame'
<<<<<<< HEAD
        self.robot_name = 'boxy'
=======
        self.r_gripper_group = 'r_gripper'
>>>>>>> af68dbe2
        if config is None:
            super(Boxy, self).__init__('package://giskardpy/config/boxy_sim.yaml', [self.robot_name], [''])
        else:
            super(Boxy, self).__init__(config)

    def move_base(self, goal_pose):
        goal_pose = tf.transform_pose(self.default_root, goal_pose)
        js = {'odom_x_joint': goal_pose.pose.position.x,
              'odom_y_joint': goal_pose.pose.position.y,
              'odom_z_joint': rotation_from_matrix(quaternion_matrix([goal_pose.pose.orientation.x,
                                                                      goal_pose.pose.orientation.y,
                                                                      goal_pose.pose.orientation.z,
                                                                      goal_pose.pose.orientation.w]))[0]}
        self.allow_all_collisions()
        self.set_joint_goal(js)
        self.plan_and_execute()

    def reset(self):
        self.clear_world()
        self.reset_base()
        self.register_group(self.r_gripper_group, self.get_robot_name(), 'right_arm_7_link')


class BoxyCloseLoop(Boxy):

    def __init__(self, config=None):
        super().__init__('package://giskardpy/config/boxy_closed_loop.yaml')

    def reset_base(self):
        p = PoseStamped()
        p.header.frame_id = 'map'
        p.pose.orientation.w = 1
        self.move_base(p)

    def reset(self):
        self.clear_world()
        self.reset_base()


class TiagoDual(GiskardTestWrapper):
    default_pose = {
        'torso_lift_joint': 2.220446049250313e-16,
        'head_1_joint': 0.0,
        'head_2_joint': 0.0,
        'arm_left_1_joint': 0.0,
        'arm_left_2_joint': 0.0,
        'arm_left_3_joint': 0.0,
        'arm_left_4_joint': 0.0,
        'arm_left_5_joint': 0.0,
        'arm_left_6_joint': 0.0,
        'arm_left_7_joint': 0.0,
        'arm_right_1_joint': 0.0,
        'arm_right_2_joint': 0.0,
        'arm_right_3_joint': 0.0,
        'arm_right_4_joint': 0.0,
        'arm_right_5_joint': 0.0,
        'arm_right_6_joint': 0.0,
        'arm_right_7_joint': 0.0,
        # 'odom_rot_joint': 0.0,
        # 'odom_trans_joint': 0.0,
    }

    def __init__(self):
        self.robot_name = 'tiago_dual'
        super(TiagoDual, self).__init__('package://giskardpy/config/tiago_dual.yaml', [self.robot_name], [''])
        self.base_reset = rospy.ServiceProxy('/diff_drive_vel_integrator/reset', Trigger)

    def move_base(self, goal_pose):
        self.allow_all_collisions()
        self.set_cart_goal(goal_pose, 'base_footprint', 'odom')
        self.plan_and_execute()

    def reset_base(self):
        self.base_reset.call(TriggerRequest())

    def reset(self):
        self.clear_world()
        self.reset_base()


class HSR(GiskardTestWrapper):
    default_pose = {
        'arm_flex_joint': 0.0,
        'arm_lift_joint': 0.0,
        'arm_roll_joint': 0.0,
        'head_pan_joint': 0.0,
        'head_tilt_joint': 0.0,
        'odom_t': 0.0,
        'odom_x': 0.0,
        'odom_y': 0.0,
        'wrist_flex_joint': 0.0,
        'wrist_roll_joint': 0.0,
        'hand_l_spring_proximal_joint': 0,
        'hand_r_spring_proximal_joint': 0
    }
    better_pose = default_pose

    def __init__(self):
        self.tip = 'hand_gripper_tool_frame'
        self.robot_name = 'hsr'
        super(HSR, self).__init__('package://giskardpy/config/hsr.yaml', [self.robot_name], [''])

    def move_base(self, goal_pose):
        goal_pose = tf.transform_pose(self.default_root, goal_pose)
        js = {'odom_x': goal_pose.pose.position.x,
              'odom_y': goal_pose.pose.position.y,
              'odom_t': rotation_from_matrix(quaternion_matrix([goal_pose.pose.orientation.x,
                                                                goal_pose.pose.orientation.y,
                                                                goal_pose.pose.orientation.z,
                                                                goal_pose.pose.orientation.w]))[0]}
        self.allow_all_collisions()
        self.set_joint_goal(js)
        self.plan_and_execute()

    def open_gripper(self):
        self.command_gripper(1.24)

    def close_gripper(self):
        self.command_gripper(0)

    def command_gripper(self, width):
        js = {'hand_motor_joint': width}
        self.set_joint_goal(js)
        self.plan_and_execute()

    def reset_base(self):
        p = PoseStamped()
        p.header.frame_id = 'map'
        p.pose.orientation.w = 1
        self.move_base(p)

    def reset(self):
        self.clear_world()
        self.close_gripper()
        self.reset_base()


def publish_marker_sphere(position, frame_id='map', radius=0.05, id_=0):
    m = Marker()
    m.action = m.ADD
    m.ns = 'debug'
    m.id = id_
    m.type = m.SPHERE
    m.header.frame_id = frame_id
    m.pose.position.x = position[0]
    m.pose.position.y = position[1]
    m.pose.position.z = position[2]
    m.color = ColorRGBA(1, 0, 0, 1)
    m.scale.x = radius
    m.scale.y = radius
    m.scale.z = radius

    pub = rospy.Publisher('/visualization_marker', Marker, queue_size=1)
    start = rospy.get_rostime()
    while pub.get_num_connections() < 1 and (rospy.get_rostime() - start).to_sec() < 2:
        # wait for a connection to publisher
        # you can do whatever you like here or simply do nothing
        pass

    pub.publish(m)


def publish_marker_vector(start, end, diameter_shaft=0.01, diameter_head=0.02, id_=0):
    """
    assumes points to be in frame map
    :type start: Point
    :type end: Point
    :type diameter_shaft: float
    :type diameter_head: float
    :type id_: int
    """
    m = Marker()
    m.action = m.ADD
    m.ns = 'debug'
    m.id = id_
    m.type = m.ARROW
    m.points.append(start)
    m.points.append(end)
    m.color = ColorRGBA(1, 0, 0, 1)
    m.scale.x = diameter_shaft
    m.scale.y = diameter_head
    m.scale.z = 0
    m.header.frame_id = 'map'

    pub = rospy.Publisher('/visualization_marker', Marker, queue_size=1)
    start = rospy.get_rostime()
    while pub.get_num_connections() < 1 and (rospy.get_rostime() - start).to_sec() < 2:
        # wait for a connection to publisher
        # you can do whatever you like here or simply do nothing
        pass
    rospy.sleep(0.3)

    pub.publish(m)


class SuccessfulActionServer(object):
    def __init__(self):
        self.name_space = rospy.get_param('~name_space')
        self.joint_names = rospy.get_param('~joint_names')
        self.state = {j: 0 for j in self.joint_names}
        self.pub = rospy.Publisher('{}/state'.format(self.name_space), control_msgs.msg.JointTrajectoryControllerState,
                                   queue_size=10)
        self.timer = rospy.Timer(rospy.Duration(0.1), self.state_cb)
        self._as = actionlib.SimpleActionServer(self.name_space, control_msgs.msg.FollowJointTrajectoryAction,
                                                execute_cb=self.execute_cb, auto_start=False)
        self._as.start()
        self._as.register_preempt_callback(self.preempt_requested)

    def state_cb(self, timer_event):
        msg = control_msgs.msg.JointTrajectoryControllerState()
        msg.header.stamp = timer_event.current_real
        msg.joint_names = self.joint_names
        self.pub.publish(msg)

    def preempt_requested(self):
        print('cancel called')
        self._as.set_preempted()

    def execute_cb(self, goal):
        rospy.sleep(goal.trajectory.points[-1].time_from_start)
        if self._as.is_active():
            self._as.set_succeeded()<|MERGE_RESOLUTION|>--- conflicted
+++ resolved
@@ -26,13 +26,8 @@
 
 import giskardpy.utils.tfwrapper as tf
 from giskard_msgs.msg import CollisionEntry, MoveResult, MoveGoal
-<<<<<<< HEAD
-from giskard_msgs.srv import UpdateWorldResponse
-from giskardpy import identifier
-=======
 from giskard_msgs.srv import UpdateWorldResponse, DyeGroupResponse
 from giskardpy import identifier, RobotPrefix
->>>>>>> af68dbe2
 from giskardpy.data_types import KeyDefaultDict, JointStates, PrefixName
 from giskardpy.exceptions import UnknownGroupException
 from giskardpy.god_map import GodMap
@@ -655,14 +650,9 @@
                                max_velocity=angular_velocity,
                                check=check)
 
-<<<<<<< HEAD
-    def set_pointing_goal(self, tip_link, goal_point, root_link=None, tip_group=None, root_group=None, pointing_axis=None, weight=None):
+    def set_pointing_goal(self, tip_link, goal_point, root_link=None, tip_group=None, root_group=None, pointing_axis=None, weight=None, check=True):
         if root_link is None:
             root_link = self.get_robot_short_root_link_name(root_group)
-=======
-    def set_pointing_goal(self, tip_link, goal_point, root_link=None, pointing_axis=None, weight=None, check=True,
-                          **kwargs: goal_parameter):
->>>>>>> af68dbe2
         super(GiskardTestWrapper, self).set_pointing_goal(tip_link=tip_link,
                                                           tip_group=tip_group,
                                                           goal_point=goal_point,
@@ -670,22 +660,14 @@
                                                           root_group=root_group,
                                                           pointing_axis=pointing_axis,
                                                           weight=weight)
-<<<<<<< HEAD
-        full_tip_link, full_root_link = self.get_root_and_tip_link(root_link=root_link, root_group=root_group,
+        if check:
+            full_tip_link, full_root_link = self.get_root_and_tip_link(root_link=root_link, root_group=root_group,
                                                                    tip_link=tip_link, tip_group=tip_group)
-        self.add_goal_check(PointingGoalChecker(self.god_map,
-                                                tip_link=full_tip_link,
-                                                goal_point=goal_point,
-                                                root_link=full_root_link,
-                                                pointing_axis=pointing_axis))
-=======
-        if check:
             self.add_goal_check(PointingGoalChecker(self.god_map,
-                                                    tip_link=tip_link,
+                                                    tip_link=full_tip_link,
                                                     goal_point=goal_point,
-                                                    root_link=root_link if root_link else self.get_robot_root_link(),
+                                                    root_link=full_root_link,
                                                     pointing_axis=pointing_axis))
->>>>>>> af68dbe2
 
     def set_align_planes_goal(self, tip_link, tip_normal, root_link=None, tip_group=None, root_group=None, root_normal=None, max_angular_velocity=None,
                               weight=None, check=True):
@@ -1902,11 +1884,8 @@
         self.camera_tip = 'camera_link'
         self.r_tip = 'right_gripper_tool_frame'
         self.l_tip = 'left_gripper_tool_frame'
-<<<<<<< HEAD
         self.robot_name = 'boxy'
-=======
         self.r_gripper_group = 'r_gripper'
->>>>>>> af68dbe2
         if config is None:
             super(Boxy, self).__init__('package://giskardpy/config/boxy_sim.yaml', [self.robot_name], [''])
         else:
