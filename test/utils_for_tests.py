--- conflicted
+++ resolved
@@ -27,11 +27,7 @@
 import giskardpy.utils.tfwrapper as tf
 from giskard_msgs.msg import CollisionEntry, MoveResult, MoveGoal
 from giskard_msgs.srv import UpdateWorldResponse
-<<<<<<< HEAD
 from giskardpy import identifier
-=======
-from giskardpy import identifier, RobotPrefix
->>>>>>> c8084e30
 from giskardpy.data_types import KeyDefaultDict, JointStates, PrefixName
 from giskardpy.exceptions import UnknownGroupException
 from giskardpy.god_map import GodMap
@@ -278,11 +274,7 @@
         """
         self.god_map = god_map
         self.world = self.god_map.unsafe_get_data(identifier.world)
-<<<<<<< HEAD
-        #self.robot = self.god_map.unsafe_get_data(identifier.robot)
-=======
-        self.robot = self.world.groups[self.god_map.unsafe_get_data(identifier.robot_group_name)]
->>>>>>> c8084e30
+        #self.robot = self.world.groups[self.god_map.unsafe_get_data(identifier.robot_group_name)]
 
     def transform_msg(self, target_frame, msg, timeout=1):
         try:
@@ -418,10 +410,6 @@
         self.god_map = self.tree.god_map
         self.tick_rate = self.god_map.unsafe_get_data(identifier.tree_tick_rate)
         self.heart = Timer(rospy.Duration(self.tick_rate), self.heart_beat)
-        found_namespaces = self.god_map.get_data(identifier.collision_scene).robot_namespaces
-        for n in namespaces:
-            if n not in found_namespaces:
-                raise Exception('')
         self.namespaces = namespaces
         rospy.logerr(robot_names)
         rospy.logerr(self.namespaces)
@@ -473,27 +461,11 @@
         """
         return self.god_map.unsafe_get_data(identifier.collision_scene)
 
-    @property
-<<<<<<< HEAD
-    def robot_self_collision_matrices(self):
-        """
-        :rtype: set
-        """
-        self.wait_heartbeats()
-        return self.collision_scene.collision_matrices
-
     def get_robot(self, group_name):
         """
         :rtype: giskardpy.model.world.SubWorldTree
         """
         return self.world.groups[group_name]
-=======
-    def robot(self):
-        """
-        :rtype: giskardpy.model.world.SubWorldTree
-        """
-        return self.world.groups[self.god_map.unsafe_get_data(identifier.robot_group_name)]
->>>>>>> c8084e30
 
     def heart_beat(self, timer_thing):
         self.tree.tick()
@@ -565,7 +537,7 @@
                         raise Exception('Different group names found in given goal.')
         super(GiskardTestWrapper, self).set_joint_goal(goal, group_name, weight=weight, hard=hard)
         if check:
-            prefix = self.world.groups[group_name].prefix
+            prefix = self.namespaces[self.collision_scene.robot_names.index(group_name)]
             self.add_goal_check(JointGoalChecker(self.god_map, goal, decimal, prefix=prefix))
 
     def teleport_base(self, goal_pose):
@@ -581,106 +553,40 @@
         self.set_base.call(goal)
         rospy.sleep(0.5)
 
-<<<<<<< HEAD
-    def set_rotation_goal(self, goal_pose, tip_link, tip_group=None, root_link=None, root_group=None,
+    def set_rotation_goal(self, goal_orientation, tip_link, tip_group=None, root_link=None, root_group=None,
                           weight=None, max_velocity=None, check=True,
                           **kwargs):
         if not root_link:
-            if len(self.collision_scene.robot_names) != 0:
-                if root_group is not None:
-                    root_link = self.world.groups[root_group].root_link_name.short_name
-                else:
-                    if len(self.collision_scene.robot_names) == 1:
-                        root_link = self.world.groups[self.collision_scene.robot_names[0]].root_link_name.short_name
-                    else:
-                        raise Exception('Prefix needed to get root_link automatically.')
-            else:
-                root_link = self.default_root
-        if tip_group is None:
-            groups = self.world.get_groups_containing_link_short_name(tip_link)
-            if len(groups) == 1:
-                tip_group = groups.pop()
-            else:
-                raise Exception('Please define a tip_group.')
-        if root_group is None:
-            groups = self.world.get_groups_containing_link_short_name(root_link)
-            if len(groups) == 1:
-                root_group = groups.pop()
-            else:
-                raise Exception('Please define a root_group.')
-        super(GiskardTestWrapper, self).set_rotation_goal(goal_pose,
-                                                          tip_link, tip_group,
-                                                          root_link, root_group,
+            root_link = self.default_root
+        super(GiskardTestWrapper, self).set_rotation_goal(goal_orientation=goal_orientation,
+                                                          tip_link=tip_link,
+                                                          tip_group=tip_group,
+                                                          root_link=root_link,
+                                                          root_group=root_group,
                                                           max_velocity=max_velocity,
                                                           weight=weight, **kwargs)
         if check:
             root_prefix = self.world.groups[root_group].prefix
             tip_prefix = self.world.groups[tip_group].prefix
             self.add_goal_check(RotationGoalChecker(self.god_map, tip_link, tip_prefix, root_link, root_prefix,
-                                                    goal_pose))
-
-    def set_translation_goal(self, goal_pose, tip_link, tip_group=None, root_link=None, root_group=None,
+                                                    goal_orientation))
+
+    def set_translation_goal(self, goal_point, tip_link, tip_group=None, root_link=None, root_group=None,
                              weight=None, max_velocity=None, check=True,
                              **kwargs):
-        if not root_link:
-            if len(self.collision_scene.robot_names) != 0:
-                if root_group is not None:
-                    root_link = self.world.groups[root_group].root_link_name.short_name
-                else:
-                    if len(self.collision_scene.robot_names) == 1:
-                        root_link = self.world.groups[self.collision_scene.robot_names[0]].root_link_name.short_name
-                    else:
-                        raise Exception('Prefix needed to get root_link automatically.')
-            else:
-                root_link = self.default_root
-        if tip_group is None:
-            groups = self.world.get_groups_containing_link_short_name(tip_link)
-            if len(groups) == 1:
-                tip_group = groups.pop()
-            else:
-                raise Exception('Please define a tip_group.')
-        if root_group is None:
-            groups = self.world.get_groups_containing_link_short_name(root_link)
-            if len(groups) == 1:
-                root_group = groups.pop()
-            else:
-                raise Exception('Please define a root_group.')
-        super(GiskardTestWrapper, self).set_translation_goal(goal_pose,
-                                                             tip_link, tip_group,
-                                                             root_link, root_group,
+        super(GiskardTestWrapper, self).set_translation_goal(goal_point=goal_point,
+                                                             tip_link=tip_link,
+                                                             tip_group=tip_group,
+                                                             root_link=root_link,
+                                                             root_group=root_group,
                                                              max_velocity=max_velocity,
-                                                             weight=weight, **kwargs)
+                                                             weight=weight,
+                                                             **kwargs)
         if check:
             root_prefix = self.world.groups[root_group].prefix
             tip_prefix = self.world.groups[tip_group].prefix
             self.add_goal_check(TranslationGoalChecker(self.god_map, tip_link, tip_prefix, root_link, root_prefix,
-                                                       goal_pose))
-=======
-    def set_rotation_goal(self, goal_orientation, tip_link, root_link=None, weight=None, max_velocity=None, check=True,
-                          **kwargs):
-        if not root_link:
-            root_link = self.default_root
-        super(GiskardTestWrapper, self).set_rotation_goal(goal_orientation=goal_orientation,
-                                                          tip_link=tip_link,
-                                                          root_link=root_link,
-                                                          max_velocity=max_velocity,
-                                                          weight=weight, **kwargs)
-        if check:
-            self.add_goal_check(RotationGoalChecker(self.god_map, tip_link, root_link, goal_orientation))
-
-    def set_translation_goal(self, goal_point, tip_link, root_link=None, weight=None, max_velocity=None, check=True,
-                             **kwargs):
-        if root_link is None:
-            root_link = self.default_root
-        super(GiskardTestWrapper, self).set_translation_goal(goal_point=goal_point,
-                                                             tip_link=tip_link,
-                                                             root_link=root_link,
-                                                             max_velocity=max_velocity,
-                                                             weight=weight,
-                                                             **kwargs)
-        if check:
-            self.add_goal_check(TranslationGoalChecker(self.god_map, tip_link, root_link, goal_point))
->>>>>>> c8084e30
+                                                       goal_point))
 
     def set_straight_translation_goal(self, goal_pose, tip_link, tip_group=None, root_link=None, root_group=None,
                                       weight=None, max_velocity=None,
@@ -705,40 +611,16 @@
                                                                       max_velocity=max_velocity, weight=weight,
                                                                       **kwargs)
 
-<<<<<<< HEAD
-    def set_cart_goal(self, goal_pose, tip_link, tip_group=None, root_link=None, root_group=None,
-                      weight=None, linear_velocity=None, angular_velocity=None, check=True):
-        kwargs = {
-            'goal_pose': goal_pose,
-            'tip_link': tip_link,
-            'root_link': root_link,
-            'check': check,
-        }
-        if root_link:
-            kwargs['root_link'] = root_link
-        if weight:
-            kwargs['weight'] = weight
-        if tip_group:
-            kwargs['tip_group'] = tip_group
-        if root_group:
-            kwargs['root_group'] = root_group
-        linear_kwargs = copy(kwargs)
-        if linear_velocity:
-            linear_kwargs['max_velocity'] = linear_velocity
-        self.set_translation_goal(**linear_kwargs)
-        angular_kwargs = copy(kwargs)
-        if angular_velocity:
-            angular_kwargs['max_velocity'] = angular_velocity
-        self.set_rotation_goal(**angular_kwargs)
-=======
-    def set_cart_goal(self, goal_pose, tip_link, root_link=None, weight=None, linear_velocity=None,
+    def set_cart_goal(self, goal_pose, tip_link, tip_group=None, root_link=None, root_group=None, weight=None, linear_velocity=None,
                       angular_velocity=None, check=True):
         goal_point = PointStamped()
         goal_point.header = goal_pose.header
         goal_point.point = goal_pose.pose.position
         self.set_translation_goal(goal_point=goal_point,
                                   tip_link=tip_link,
+                                  tip_group=tip_group,
                                   root_link=root_link,
+                                  root_group=root_group,
                                   weight=weight,
                                   max_velocity=linear_velocity,
                                   check=check)
@@ -747,11 +629,12 @@
         goal_orientation.quaternion = goal_pose.pose.orientation
         self.set_rotation_goal(goal_orientation=goal_orientation,
                                tip_link=tip_link,
+                               tip_group=tip_group,
                                root_link=root_link,
+                               root_group=root_group,
                                weight=weight,
                                max_velocity=angular_velocity,
                                check=check)
->>>>>>> c8084e30
 
     def set_pointing_goal(self, tip_link, goal_point, tip_group=None, root_link=None, root_group=None, pointing_axis=None, weight=None):
         if not root_link:
@@ -790,44 +673,20 @@
                                                 tip_link=tip_link,
                                                 tip_prefix=tip_prefix,
                                                 goal_point=goal_point,
-<<<<<<< HEAD
                                                 root_link=root_link,
                                                 root_prefix=root_prefix,
                                                 pointing_axis=pointing_axis))
 
-    def set_align_planes_goal(self, tip_link, tip_normal, tip_group=None, root_link=None, root_group=None,
-                              root_normal=None, max_angular_velocity=None, weight=None, check=True):
-        if not root_link:
-            root_link = self.default_root
-        if tip_group is None:
-            groups = self.world.get_groups_containing_link_short_name(tip_link)
-            if len(groups) == 1:
-                tip_group = groups.pop()
-            else:
-                raise Exception('Please define a tip_group.')
-        if root_group is None:
-            groups = self.world.get_groups_containing_link_short_name(root_link)
-            if len(groups) == 1:
-                root_group = groups.pop()
-            else:
-                raise Exception('Please define a root_group.')
-        super(GiskardTestWrapper, self).set_align_planes_goal(tip_link, tip_group, tip_normal, root_link, root_group,
-                                                              root_normal, max_angular_velocity, weight)
-=======
-                                                root_link=root_link if root_link else self.get_robot_root_link(),
-                                                pointing_axis=pointing_axis))
-
-    def set_align_planes_goal(self, tip_link, tip_normal, root_link=None, root_normal=None, max_angular_velocity=None,
+    def set_align_planes_goal(self, tip_link, tip_normal, tip_group=None, root_link=None, root_group=None, root_normal=None, max_angular_velocity=None,
                               weight=None, check=True):
-        if root_link is None:
-            root_link = self.robot.root_link_name
-        super(GiskardTestWrapper, self).set_align_planes_goal(tip_link=str(tip_link),
+        super(GiskardTestWrapper, self).set_align_planes_goal(tip_link=tip_link,
+                                                              tip_group=tip_group,
+                                                              root_link=root_link,
+                                                              root_group=root_group,
                                                               tip_normal=tip_normal,
-                                                              root_link=str(root_link),
                                                               root_normal=root_normal,
                                                               max_angular_velocity=max_angular_velocity,
                                                               weight=weight)
->>>>>>> c8084e30
         if check:
             root_prefix = self.world.groups[root_group].prefix
             tip_prefix = self.world.groups[tip_group].prefix
@@ -861,23 +720,16 @@
                                                                max_angular_velocity=angular_velocity)
 
         if check:
-<<<<<<< HEAD
-            root_prefix = self.world.groups[root_group].prefix
-            tip_prefix = self.world.groups[tip_group].prefix
-            self.add_goal_check(TranslationGoalChecker(self.god_map, tip_link, tip_prefix, root_link, root_prefix,
-                                                       goal_pose))
-            self.add_goal_check(RotationGoalChecker(self.god_map, tip_link, tip_prefix, root_link, root_prefix,
-                                                    goal_pose))
-=======
+            root_prefix = self._world.groups[root_group].prefix
+            tip_prefix = self._world.groups[tip_group].prefix
             goal_point = PointStamped()
             goal_point.header = goal_pose.header
             goal_point.point = goal_pose.pose.position
-            self.add_goal_check(TranslationGoalChecker(self.god_map, tip_link, root_link, goal_point))
+            self.add_goal_check(TranslationGoalChecker(self.god_map, tip_link, tip_prefix, root_link, root_prefix, goal_point))
             goal_orientation = QuaternionStamped()
             goal_orientation.header = goal_pose.header
             goal_orientation.quaternion = goal_pose.pose.orientation
-            self.add_goal_check(RotationGoalChecker(self.god_map, tip_link, root_link, goal_orientation))
->>>>>>> c8084e30
+            self.add_goal_check(RotationGoalChecker(self.god_map, tip_link, tip_prefix, root_link, root_prefix, goal_orientation))
 
     #
     # GENERAL GOAL STUFF ###############################################################################################
@@ -1014,30 +866,6 @@
 
     def detach_group(self, name, timeout: float = TimeOut, expected_response=UpdateWorldResponse.SUCCESS):
         if expected_response == UpdateWorldResponse.SUCCESS:
-<<<<<<< HEAD
-            object_root_link = self.world.groups[name].root_link_name
-            robot_groups = self.world.get_groups_containing_link(object_root_link)
-            if len(robot_groups) == 0:
-                raise Exception(f'Could not find root link of object named {name} attached in any group.')
-            st = self.world.groups[robot_groups.pop()]
-            expected_pose = st.compute_fk_pose(st.root_link_name, name)
-            response = super(GiskardTestWrapper, self).detach_object(name)
-            self.check_add_object_result(response, expected_response, expected_pose, name)
-
-    def check_add_object_result(self, response, error_code, pose, name):
-        assert response.error_codes == error_code, \
-            'got: {}, expected: {}'.format(update_world_error_code(response.error_codes),
-                                           update_world_error_code(error_code))
-        if error_code == UpdateWorldResponse.SUCCESS:
-            p = tf.transform_pose(self.world.root_link_name, pose)
-            o_p = self.world.groups[name].base_pose
-            compare_poses(p.pose, o_p)
-            assert name in self.get_object_names().object_names
-            compare_poses(o_p, self.get_object_info(name).pose.pose)
-            for robot_name in self.god_map.get_data(identifier.collision_scene).robot_names:
-                if robot_name != name:
-                    assert name not in self.get_attached_objects(robot_name).object_names
-=======
             response = super().detach_group(name, timeout=timeout)
             self.check_add_object_result(response=response,
                                          name=name,
@@ -1075,7 +903,6 @@
                 if parent_link == '':
                     parent_link = self.world.root_link_name
                 assert parent_link == self.world.get_parent_link_of_link(self.world.groups[name].root_link_name)
->>>>>>> c8084e30
         else:
             if expected_error_code != UpdateWorldResponse.DUPLICATE_GROUP_ERROR:
                 assert name not in self.world.groups
@@ -1179,71 +1006,6 @@
                                     timeout=timeout)
         pose = utils.make_pose_from_parts(pose=pose, frame_id=pose.header.frame_id,
                                           position=pose.pose.position, orientation=pose.pose.orientation)
-<<<<<<< HEAD
-        self.check_add_object_result(response, expected_error_code, pose, name)
-
-    def add_urdf(self, name, urdf, pose, js_topic='', set_js_topic=None,
-                 expected_error_code=UpdateWorldResponse.SUCCESS):
-        response = super(GiskardTestWrapper, self).add_urdf(name, urdf, pose, js_topic, set_js_topic=set_js_topic)
-        self.check_add_object_result(response, expected_error_code, pose, name)
-
-    def is_link_in_collision_matrix(self, group_of_link, link):
-        for group_name, group in self.world.groups.items():
-            if group_name != group_of_link and link in group.link_names:
-                link_with_collision = link
-                while not self.world.has_link_collisions(link_with_collision):
-                    link_with_collision = self.world.get_parent_link_of_link(link)
-                assert len([x for x in self.robot_self_collision_matrices[group_name] if link_with_collision in x]) > 0
-                break
-
-    def check_attach_object_result(self, response, expected_error_code, pose, name, parent_link):
-        assert response.error_codes == expected_error_code, \
-            'got: {}, expected: {}'.format(update_world_error_code(response.error_codes),
-                                           update_world_error_code(expected_error_code))
-        if expected_error_code == UpdateWorldResponse.SUCCESS:
-            assert name in [n.short_name for n in self.world.link_names]
-            self.is_link_in_collision_matrix(name, parent_link)
-            assert self.world.groups[name].parent_link_of_root == parent_link
-            current_pose = self.world.compute_fk_pose(self.world.root_link_name, name)
-            pose = tf.transform_pose(self.world.root_link_name, pose)
-            compare_poses(pose.pose, current_pose.pose)
-
-    def attach_box(self, name, size, parent_link, pose, expected_response=UpdateWorldResponse.SUCCESS):
-        response = super(GiskardTestWrapper, self).attach_box(name=name,
-                                                              size=size,
-                                                              parent_link=parent_link,
-                                                              pose=pose)
-        self.check_attach_object_result(response, expected_response, pose, name, parent_link)
-
-    def attach_cylinder(self, name, height, radius, parent_link, pose, expected_response=UpdateWorldResponse.SUCCESS):
-        response = super(GiskardTestWrapper, self).attach_cylinder(name=name,
-                                                                   height=height,
-                                                                   radius=radius,
-                                                                   parent_link=parent_link,
-                                                                   pose=pose)
-        self.check_attach_object_result(response, expected_response, pose, name, parent_link)
-
-    def attach_sphere(self, name, radius, parent_link, pose, expected_response=UpdateWorldResponse.SUCCESS):
-        response = super(GiskardTestWrapper, self).attach_sphere(name=name,
-                                                                 radius=radius,
-                                                                 parent_link=parent_link,
-                                                                 pose=pose)
-        self.check_attach_object_result(response, expected_response, pose, name, parent_link)
-
-    def attach_object(self, name, parent_link, expected_response=UpdateWorldResponse.SUCCESS):
-        r = super(GiskardTestWrapper, self).attach_object(name, parent_link)
-        self.wait_heartbeats()
-        assert r.error_codes == expected_response, \
-            'got: {}, expected: {}'.format(update_world_error_code(r.error_codes),
-                                           update_world_error_code(expected_response))
-        robot_names = self.world.get_groups_containing_link(parent_link)
-        if len(robot_names) != 1:
-            raise Exception('')
-        assert name in self.get_attached_objects(robot_names.pop()).object_names
-        if self.god_map.get_data(identifier.collision_checker) is not None:
-            self.is_link_in_collision_matrix(name, parent_link)
-            assert self.world.groups[name].parent_link_of_root == parent_link
-=======
         self.check_add_object_result(response=response,
                                      name=name,
                                      size=None,
@@ -1303,7 +1065,6 @@
                                          parent_link_group=parent_link_group,
                                          expected_error_code=expected_response)
         return r
->>>>>>> c8084e30
 
     def get_external_collisions(self, link, distance_threshold):
         """
@@ -1870,18 +1631,13 @@
         self.open_l_gripper()
         self.open_r_gripper()
         self.clear_world()
-<<<<<<< HEAD
         self.reset_base(self.robot_name)
-=======
-        self.reset_base()
         self.register_group('l_gripper',
-                            parent_group_name=self.god_map.unsafe_get_data(identifier.robot_group_name),
+                            parent_group_name=self.robot_name,
                             root_link_name='l_wrist_roll_link')
         self.register_group('r_gripper',
-                            parent_group_name=self.god_map.unsafe_get_data(identifier.robot_group_name),
+                            parent_group_name=self.robot_name,
                             root_link_name='r_wrist_roll_link')
-
->>>>>>> c8084e30
 
 class PR2CloseLoop(PR2):
 
