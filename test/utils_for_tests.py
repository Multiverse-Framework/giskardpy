--- conflicted
+++ resolved
@@ -366,29 +366,14 @@
         rospy.set_param('~config', config_file)
         rospy.set_param('~test', True)
 
-<<<<<<< HEAD
-        self.start_motion_subs = list()
-        self.stop_motion_subs = list()
-        name_spaces = get_name_spaces()
-        for name_space in name_spaces:
-            start_sub = rospy.Subscriber('{}/whole_body_controller/follow_joint_trajectory/goal'.format(name_space),
-                                         FollowJointTrajectoryActionGoal, self.start_motion_cb,
-                                         queue_size=100)
-            self.start_motion_subs.append(start_sub)
-            stop_sub = rospy.Subscriber('{}/whole_body_controller/follow_joint_trajectory/result'.format(name_space),
-                                        FollowJointTrajectoryActionResult, self.stop_motion_cb,
-                                        queue_size=100)
-            self.stop_motion_subs.append(stop_sub)
-=======
-        self.start_motion_sub = rospy.Subscriber('/whole_body_controller/follow_joint_trajectory/goal',
+        self.start_motion_sub = rospy.Subscriber('{}whole_body_controller/follow_joint_trajectory/goal'.format(robot_namespace),
                                                  FollowJointTrajectoryActionGoal, self.start_motion_cb,
                                                  queue_size=100)
-        self.stop_motion_sub = rospy.Subscriber('/whole_body_controller/follow_joint_trajectory/result',
+        self.stop_motion_sub = rospy.Subscriber('{}whole_body_controller/follow_joint_trajectory/result'.format(robot_namespace),
                                                 FollowJointTrajectoryActionResult, self.stop_motion_cb,
                                                 queue_size=100)
-        self.set_localization_srv = rospy.ServiceProxy('/map_odom_transform_publisher/update_map_odom_transform',
-                                                UpdateTransform)
->>>>>>> 23e7af67
+        self.set_localization_srv = rospy.ServiceProxy('{}map_odom_transform_publisher/update_map_odom_transform'.format(robot_namespace),
+                                                       UpdateTransform)
 
         self.tree = grow_tree()
         self.god_map = Blackboard().god_map
