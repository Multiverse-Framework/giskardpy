from copy import deepcopy
from typing import Optional

import numpy as np
import pytest
from geometry_msgs.msg import PoseStamped, Point, Quaternion, PointStamped, Vector3Stamped, Vector3
from numpy import pi
from tf.transformations import quaternion_from_matrix, quaternion_about_axis

from giskard_msgs.msg import GiskardError
from giskardpy.configs.behavior_tree_config import StandAloneBTConfig
from giskardpy.configs.giskard import Giskard
from giskardpy.configs.iai_robots.hsr import HSRCollisionAvoidanceConfig, WorldWithHSRConfig, HSRStandaloneInterface
from giskardpy.configs.qp_controller_config import QPControllerConfig, SupportedQPSolver
from giskardpy.god_map import god_map
from giskardpy.utils.utils import launch_launchfile
from utils_for_tests import compare_poses, GiskardTestWrapper
import giskardpy.utils.tfwrapper as tf


class HSRTestWrapper(GiskardTestWrapper):
    default_pose = {
        'arm_flex_joint': -0.03,
        'arm_lift_joint': 0.01,
        'arm_roll_joint': 0.0,
        'head_pan_joint': 0.0,
        'head_tilt_joint': 0.0,
        'wrist_flex_joint': 0.0,
        'wrist_roll_joint': 0.0,
    }
    better_pose = default_pose

    def __init__(self, giskard=None):
        self.tip = 'hand_gripper_tool_frame'
        if giskard is None:
            giskard = Giskard(world_config=WorldWithHSRConfig(),
                              collision_avoidance_config=HSRCollisionAvoidanceConfig(),
                              robot_interface_config=HSRStandaloneInterface(),
<<<<<<< HEAD
                              behavior_tree_config=StandAloneBTConfig(debug_mode=True, publish_js=True, simulation_max_hz=20),
=======
                              behavior_tree_config=StandAloneBTConfig(debug_mode=True,
                                                                      publish_tf=False,
                                                                      publish_js=False),
>>>>>>> f37ef4c9
                              qp_controller_config=QPControllerConfig())
        super().__init__(giskard)
        self.gripper_group = 'gripper'
        # self.r_gripper = rospy.ServiceProxy('r_gripper_simulator/set_joint_states', SetJointState)
        # self.l_gripper = rospy.ServiceProxy('l_gripper_simulator/set_joint_states', SetJointState)
        self.odom_root = 'odom'
        self.robot = god_map.world.groups[self.robot_name]

    def open_gripper(self):
        self.command_gripper(1.23)

    def close_gripper(self):
        self.command_gripper(0)

    def command_gripper(self, width):
        js = {'hand_motor_joint': width}
        self.set_joint_goal(js)
        self.plan_and_execute()

    def reset(self):
        self.register_group('gripper',
                            root_link_group_name=self.robot_name,
                            root_link_name='hand_palm_link')



@pytest.fixture(scope='module')
def giskard(request, ros):
    launch_launchfile('package://hsr_description/launch/upload_hsrb.launch')
    c = HSRTestWrapper()
    # c = HSRTestWrapperMujoco()
    request.addfinalizer(c.tear_down)
    return c


@pytest.fixture()
def box_setup(zero_pose: HSRTestWrapper) -> HSRTestWrapper:
    p = PoseStamped()
    p.header.frame_id = 'map'
    p.pose.position.x = 1.2
    p.pose.position.y = 0
    p.pose.position.z = 0.1
    p.pose.orientation.w = 1
    zero_pose.add_box_to_world(name='box', size=(1, 1, 1), pose=p)
    return zero_pose


class TestJointGoals:

    def test_mimic_joints(self, zero_pose: HSRTestWrapper):
        arm_lift_joint = god_map.world.search_for_joint_name('arm_lift_joint')
        zero_pose.open_gripper()
        hand_T_finger_current = god_map.world.compute_fk_pose('hand_palm_link', 'hand_l_distal_link')
        hand_T_finger_expected = PoseStamped()
        hand_T_finger_expected.header.frame_id = 'hand_palm_link'
        hand_T_finger_expected.pose.position.x = -0.01675
        hand_T_finger_expected.pose.position.y = -0.0907
        hand_T_finger_expected.pose.position.z = 0.0052
        hand_T_finger_expected.pose.orientation.x = -0.0434
        hand_T_finger_expected.pose.orientation.y = 0.0
        hand_T_finger_expected.pose.orientation.z = 0.0
        hand_T_finger_expected.pose.orientation.w = 0.999
        compare_poses(hand_T_finger_current.pose, hand_T_finger_expected.pose)

        js = {'torso_lift_joint': 0.1}
        zero_pose.set_joint_goal(js, add_monitor=False)
        zero_pose.allow_all_collisions()
        zero_pose.plan_and_execute()
        np.testing.assert_almost_equal(god_map.world.state[arm_lift_joint].position, 0.2, decimal=2)
        base_T_torso = PoseStamped()
        base_T_torso.header.frame_id = 'base_footprint'
        base_T_torso.pose.position.x = 0
        base_T_torso.pose.position.y = 0
        base_T_torso.pose.position.z = 0.8518
        base_T_torso.pose.orientation.x = 0
        base_T_torso.pose.orientation.y = 0
        base_T_torso.pose.orientation.z = 0
        base_T_torso.pose.orientation.w = 1
        base_T_torso2 = god_map.world.compute_fk_pose('base_footprint', 'torso_lift_link')
        compare_poses(base_T_torso2.pose, base_T_torso.pose)

    def test_mimic_joints2(self, zero_pose: HSRTestWrapper):
        arm_lift_joint = god_map.world.search_for_joint_name('arm_lift_joint')
        zero_pose.open_gripper()

        tip = 'hand_gripper_tool_frame'
        p = PoseStamped()
        p.header.frame_id = tip
        p.pose.position.z = 0.2
        p.pose.orientation.w = 1
        zero_pose.set_cart_goal(goal_pose=p, tip_link=tip,
                                root_link='base_footprint')
        zero_pose.allow_all_collisions()
        zero_pose.plan_and_execute()
        np.testing.assert_almost_equal(god_map.world.state[arm_lift_joint].position, 0.2, decimal=2)
        base_T_torso = PoseStamped()
        base_T_torso.header.frame_id = 'base_footprint'
        base_T_torso.pose.position.x = 0
        base_T_torso.pose.position.y = 0
        base_T_torso.pose.position.z = 0.8518
        base_T_torso.pose.orientation.x = 0
        base_T_torso.pose.orientation.y = 0
        base_T_torso.pose.orientation.z = 0
        base_T_torso.pose.orientation.w = 1
        base_T_torso2 = god_map.world.compute_fk_pose('base_footprint', 'torso_lift_link')
        compare_poses(base_T_torso2.pose, base_T_torso.pose)

    def test_mimic_joints3(self, zero_pose: HSRTestWrapper):
        arm_lift_joint = god_map.world.search_for_joint_name('arm_lift_joint')
        zero_pose.open_gripper()
        tip = 'head_pan_link'
        p = PoseStamped()
        p.header.frame_id = tip
        p.pose.position.z = 0.15
        p.pose.orientation.w = 1
        zero_pose.set_cart_goal(goal_pose=p, tip_link=tip,
                                root_link='base_footprint')
        zero_pose.plan_and_execute()
        np.testing.assert_almost_equal(god_map.world.state[arm_lift_joint].position, 0.3, decimal=2)
        base_T_torso = PoseStamped()
        base_T_torso.header.frame_id = 'base_footprint'
        base_T_torso.pose.position.x = 0
        base_T_torso.pose.position.y = 0
        base_T_torso.pose.position.z = 0.902
        base_T_torso.pose.orientation.x = 0
        base_T_torso.pose.orientation.y = 0
        base_T_torso.pose.orientation.z = 0
        base_T_torso.pose.orientation.w = 1
        base_T_torso2 = god_map.world.compute_fk_pose('base_footprint', 'torso_lift_link')
        compare_poses(base_T_torso2.pose, base_T_torso.pose)

    def test_mimic_joints4(self, zero_pose: HSRTestWrapper):
        ll, ul = god_map.world.get_joint_velocity_limits('hsrb/arm_lift_joint')
        assert ll == -0.15
        assert ul == 0.15
        ll, ul = god_map.world.get_joint_velocity_limits('hsrb/torso_lift_joint')
        assert ll == -0.075
        assert ul == 0.075
        joint_goal = {'torso_lift_joint': 0.25}
        zero_pose.set_joint_goal(joint_goal, add_monitor=False)
        zero_pose.allow_all_collisions()
        zero_pose.plan_and_execute()
        np.testing.assert_almost_equal(god_map.world.state['hsrb/arm_lift_joint'].position, 0.5, decimal=2)


class TestCartGoals:
    def test_save_graph_pdf(self, kitchen_setup):
        box1_name = 'box1'
        pose = PoseStamped()
        pose.header.frame_id = kitchen_setup.default_root
        pose.pose.orientation.w = 1
        kitchen_setup.add_box_to_world(name=box1_name,
                                       size=(1, 1, 1),
                                       pose=pose,
                                       parent_link='hand_palm_link',
                                       parent_link_group='hsrb')
        god_map.world.save_graph_pdf()

    def test_move_base(self, zero_pose: HSRTestWrapper):
        map_T_odom = PoseStamped()
        map_T_odom.header.frame_id = 'map'
        map_T_odom.pose.position.x = 1
        map_T_odom.pose.position.y = 1
        map_T_odom.pose.orientation = Quaternion(*quaternion_about_axis(np.pi / 3, [0, 0, 1]))
        zero_pose.teleport_base(map_T_odom)

        base_goal = PoseStamped()
        base_goal.header.frame_id = 'map'
        base_goal.pose.position.x = 1
        base_goal.pose.orientation = Quaternion(*quaternion_about_axis(pi, [0, 0, 1]))
        zero_pose.set_cart_goal(goal_pose=base_goal, tip_link='base_footprint', root_link='map')
        zero_pose.allow_all_collisions()
        zero_pose.plan_and_execute()

    def test_move_base_1m_forward(self, zero_pose: HSRTestWrapper):
        map_T_odom = PoseStamped()
        map_T_odom.header.frame_id = 'map'
        map_T_odom.pose.position.x = 1
        map_T_odom.pose.orientation.w = 1
        zero_pose.allow_all_collisions()
        zero_pose.move_base(map_T_odom)

    def test_move_base_1m_left(self, zero_pose: HSRTestWrapper):
        map_T_odom = PoseStamped()
        map_T_odom.header.frame_id = 'map'
        map_T_odom.pose.position.y = 1
        map_T_odom.pose.orientation.w = 1
        zero_pose.allow_all_collisions()
        zero_pose.move_base(map_T_odom)

    def test_move_base_1m_diagonal(self, zero_pose: HSRTestWrapper):
        map_T_odom = PoseStamped()
        map_T_odom.header.frame_id = 'map'
        map_T_odom.pose.position.x = 1
        map_T_odom.pose.position.y = 1
        map_T_odom.pose.orientation.w = 1
        zero_pose.allow_all_collisions()
        zero_pose.move_base(map_T_odom)

    def test_move_base_rotate(self, zero_pose: HSRTestWrapper):
        map_T_odom = PoseStamped()
        map_T_odom.header.frame_id = 'map'
        map_T_odom.pose.orientation = Quaternion(*quaternion_about_axis(np.pi / 3, [0, 0, 1]))
        zero_pose.allow_all_collisions()
        zero_pose.move_base(map_T_odom)

    def test_move_base_forward_rotate(self, zero_pose: HSRTestWrapper):
        map_T_odom = PoseStamped()
        map_T_odom.header.frame_id = 'map'
        map_T_odom.pose.position.x = 1
        map_T_odom.pose.orientation = Quaternion(*quaternion_about_axis(np.pi / 3, [0, 0, 1]))
        zero_pose.allow_all_collisions()
        zero_pose.move_base(map_T_odom)

    def test_rotate_gripper(self, zero_pose: HSRTestWrapper):
        r_goal = PoseStamped()
        r_goal.header.frame_id = zero_pose.tip
        r_goal.pose.orientation = Quaternion(*quaternion_about_axis(pi, [0, 0, 1]))
        zero_pose.set_cart_goal(goal_pose=r_goal, tip_link=zero_pose.tip, root_link='map')
        zero_pose.allow_all_collisions()
        zero_pose.plan_and_execute()


class TestConstraints:

    def test_open_fridge(self, kitchen_setup: HSRTestWrapper):
        handle_frame_id = 'iai_kitchen/iai_fridge_door_handle'
        handle_name = 'iai_fridge_door_handle'
        kitchen_setup.open_gripper()
        base_goal = PoseStamped()
        base_goal.header.frame_id = 'map'
        base_goal.pose.position = Point(0.3, -0.5, 0)
        base_goal.pose.orientation.w = 1
        kitchen_setup.move_base(base_goal)

        bar_axis = Vector3Stamped()
        bar_axis.header.frame_id = handle_frame_id
        bar_axis.vector.z = 1

        bar_center = PointStamped()
        bar_center.header.frame_id = handle_frame_id

        tip_grasp_axis = Vector3Stamped()
        tip_grasp_axis.header.frame_id = kitchen_setup.tip
        tip_grasp_axis.vector.x = 1

        kitchen_setup.set_grasp_bar_goal(root_link=kitchen_setup.default_root,
                                         tip_link=kitchen_setup.tip,
                                         tip_grasp_axis=tip_grasp_axis,
                                         bar_center=bar_center,
                                         bar_axis=bar_axis,
                                         bar_length=.4)
        x_gripper = Vector3Stamped()
        x_gripper.header.frame_id = kitchen_setup.tip
        x_gripper.vector.z = 1

        x_goal = Vector3Stamped()
        x_goal.header.frame_id = handle_frame_id
        x_goal.vector.x = -1
        kitchen_setup.set_align_planes_goal(tip_link=kitchen_setup.tip,
                                            tip_normal=x_gripper,
                                            goal_normal=x_goal,
                                            root_link='map')
        kitchen_setup.allow_all_collisions()
        # kitchen_setup.add_json_goal('AvoidJointLimits', percentage=10)
        kitchen_setup.execute()
        current_pose = god_map.world.compute_fk_pose(root='map', tip=kitchen_setup.tip)

        kitchen_setup.set_open_container_goal(tip_link=kitchen_setup.tip,
                                              environment_link=handle_name,
                                              goal_joint_state=1.5)
        # kitchen_setup.set_json_goal('AvoidJointLimits', percentage=40)
        kitchen_setup.allow_all_collisions()
        # kitchen_setup.add_json_goal('AvoidJointLimits')
        kitchen_setup.execute()
        kitchen_setup.set_env_state({'iai_fridge_door_joint': 1.5})

        pose_reached = kitchen_setup.monitors.add_cartesian_pose('map',
                                                                 tip_link=kitchen_setup.tip,
                                                                 goal_pose=current_pose)
        kitchen_setup.monitors.add_end_motion(start_condition=pose_reached)

        kitchen_setup.set_open_container_goal(tip_link=kitchen_setup.tip,
                                              environment_link=handle_name,
                                              goal_joint_state=0)
        kitchen_setup.allow_all_collisions()
        # kitchen_setup.set_json_goal('AvoidJointLimits', percentage=40)

        kitchen_setup.execute(add_local_minimum_reached=False)

        kitchen_setup.set_env_state({'iai_fridge_door_joint': 0})

        kitchen_setup.set_joint_goal(kitchen_setup.better_pose)
        kitchen_setup.allow_self_collision()
        kitchen_setup.plan_and_execute()


class TestCollisionAvoidanceGoals:

    def test_self_collision_avoidance_empty(self, zero_pose: HSRTestWrapper):
        zero_pose.allow_all_collisions()
        zero_pose.plan_and_execute(expected_error_code=GiskardError.EMPTY_PROBLEM)
        current_state = god_map.world.state.to_position_dict()
        current_state = {k.short_name: v for k, v in current_state.items()}
        zero_pose.compare_joint_state(current_state, zero_pose.default_pose)

    def test_self_collision_avoidance(self, zero_pose: HSRTestWrapper):
        r_goal = PoseStamped()
        r_goal.header.frame_id = zero_pose.tip
        r_goal.pose.position.z = 0.5
        r_goal.pose.orientation.w = 1
        zero_pose.set_cart_goal(goal_pose=r_goal, tip_link=zero_pose.tip, root_link='map')
        zero_pose.plan_and_execute()

    def test_self_collision_avoidance2(self, zero_pose: HSRTestWrapper):
        js = {
            'arm_flex_joint': 0.0,
            'arm_lift_joint': 0.0,
            'arm_roll_joint': -1.52,
            'head_pan_joint': -0.09,
            'head_tilt_joint': -0.62,
            'wrist_flex_joint': -1.55,
            'wrist_roll_joint': 0.11,
        }
        zero_pose.set_seed_configuration(js)
        zero_pose.allow_all_collisions()
        zero_pose.plan_and_execute()

        goal_pose = PoseStamped()
        goal_pose.header.frame_id = 'hand_palm_link'
        goal_pose.pose.position.x = 0.5
        goal_pose.pose.orientation.w = 1
        zero_pose.set_cart_goal(goal_pose=goal_pose, tip_link=zero_pose.tip, root_link='map')
        zero_pose.plan_and_execute()

    def test_attached_collision1(self, box_setup: HSRTestWrapper):
        box_name = 'asdf'
        box_pose = PoseStamped()
        box_pose.header.frame_id = 'map'
        box_pose.pose.position = Point(0.85, 0.3, .66)
        box_pose.pose.orientation = Quaternion(0, 0, 0, 1)

        box_setup.add_box_to_world(box_name, (0.07, 0.04, 0.1), box_pose)
        box_setup.open_gripper()

        grasp_pose = deepcopy(box_pose)
        # grasp_pose.pose.position.x -= 0.05
        grasp_pose.pose.orientation = Quaternion(*quaternion_from_matrix([[0, 0, 1, 0],
                                                                          [0, -1, 0, 0],
                                                                          [1, 0, 0, 0],
                                                                          [0, 0, 0, 1]]))
        box_setup.set_cart_goal(goal_pose=grasp_pose, tip_link=box_setup.tip, root_link='map')
        box_setup.plan_and_execute()
        box_setup.update_parent_link_of_group(box_name, box_setup.tip)

        base_goal = PoseStamped()
        base_goal.header.frame_id = box_setup.default_root
        base_goal.pose.position.x -= 0.5
        base_goal.pose.orientation.w = 1
        box_setup.move_base(base_goal)

    def test_collision_avoidance(self, zero_pose: HSRTestWrapper):
        js = {'arm_flex_joint': -np.pi / 2}
        zero_pose.set_joint_goal(js)
        zero_pose.plan_and_execute()

        p = PoseStamped()
        p.header.frame_id = 'map'
        p.pose.position.x = 0.9
        p.pose.position.y = 0
        p.pose.position.z = 0.5
        p.pose.orientation.w = 1
        zero_pose.add_box_to_world(name='box', size=(1, 1, 0.01), pose=p)

        js = {'arm_flex_joint': 0}
        zero_pose.set_joint_goal(js, add_monitor=False)
        zero_pose.plan_and_execute()


class TestAddObject:
    def test_add(self, zero_pose):
        box1_name = 'box1'
        pose = PoseStamped()
        pose.header.frame_id = zero_pose.default_root
        pose.pose.orientation.w = 1
        pose.pose.position.x = 1
        zero_pose.add_box_to_world(name=box1_name,
                                   size=(1, 1, 1),
                                   pose=pose,
                                   parent_link='hand_palm_link')

        zero_pose.set_joint_goal({'arm_flex_joint': -0.7})
        zero_pose.plan_and_execute()


class TestVelocityLimit:
    # test to see in rviz whether the rotation with limited velocity is oscilaating as it is doing it in mujoco closed loop
    def test_vel(self, zero_pose):
        goal_pose = PoseStamped()
        goal_pose.header.frame_id = 'map'
        goal_pose.pose.position = Point(1, 0, 0.5)
        goal_pose.pose.orientation = Quaternion(*quaternion_from_matrix([[0, 0, 1, 0],
                                                                         [0, -1, 0, 0],
                                                                         [1, 0, 0, 0],
                                                                         [0, 0, 0, 1]]))
        zero_pose.motion_goals.add_cartesian_pose(goal_pose=goal_pose, tip_link='hand_palm_link', root_link='map')
        zero_pose.execute()

        goal_pose = PoseStamped()
        goal_pose.header.frame_id = 'hand_palm_link'
        rotation_axis = Vector3Stamped()
        rotation_axis.header.frame_id = 'hand_palm_link'
        rotation_axis.vector = Vector3(*[0, 0, 1])

        goal_pose.pose.orientation = Quaternion(
            *quaternion_about_axis(1.7, [rotation_axis.vector.x, rotation_axis.vector.y, rotation_axis.vector.z]))
        zero_pose.motion_goals.add_cartesian_pose(goal_pose, 'hand_palm_link', 'map')
        zero_pose.motion_goals.add_limit_cartesian_velocity(tip_link='hand_palm_link', root_link='map',
                                                            max_angular_velocity=0.1)
        zero_pose.add_default_end_motion_conditions()
        zero_pose.execute()<|MERGE_RESOLUTION|>--- conflicted
+++ resolved
@@ -3,7 +3,7 @@
 
 import numpy as np
 import pytest
-from geometry_msgs.msg import PoseStamped, Point, Quaternion, PointStamped, Vector3Stamped, Vector3
+from geometry_msgs.msg import PoseStamped, Point, Quaternion, PointStamped, Vector3Stamped
 from numpy import pi
 from tf.transformations import quaternion_from_matrix, quaternion_about_axis
 
@@ -36,13 +36,9 @@
             giskard = Giskard(world_config=WorldWithHSRConfig(),
                               collision_avoidance_config=HSRCollisionAvoidanceConfig(),
                               robot_interface_config=HSRStandaloneInterface(),
-<<<<<<< HEAD
-                              behavior_tree_config=StandAloneBTConfig(debug_mode=True, publish_js=True, simulation_max_hz=20),
-=======
                               behavior_tree_config=StandAloneBTConfig(debug_mode=True,
                                                                       publish_tf=False,
                                                                       publish_js=False),
->>>>>>> f37ef4c9
                               qp_controller_config=QPControllerConfig())
         super().__init__(giskard)
         self.gripper_group = 'gripper'
@@ -435,32 +431,4 @@
                                    parent_link='hand_palm_link')
 
         zero_pose.set_joint_goal({'arm_flex_joint': -0.7})
-        zero_pose.plan_and_execute()
-
-
-class TestVelocityLimit:
-    # test to see in rviz whether the rotation with limited velocity is oscilaating as it is doing it in mujoco closed loop
-    def test_vel(self, zero_pose):
-        goal_pose = PoseStamped()
-        goal_pose.header.frame_id = 'map'
-        goal_pose.pose.position = Point(1, 0, 0.5)
-        goal_pose.pose.orientation = Quaternion(*quaternion_from_matrix([[0, 0, 1, 0],
-                                                                         [0, -1, 0, 0],
-                                                                         [1, 0, 0, 0],
-                                                                         [0, 0, 0, 1]]))
-        zero_pose.motion_goals.add_cartesian_pose(goal_pose=goal_pose, tip_link='hand_palm_link', root_link='map')
-        zero_pose.execute()
-
-        goal_pose = PoseStamped()
-        goal_pose.header.frame_id = 'hand_palm_link'
-        rotation_axis = Vector3Stamped()
-        rotation_axis.header.frame_id = 'hand_palm_link'
-        rotation_axis.vector = Vector3(*[0, 0, 1])
-
-        goal_pose.pose.orientation = Quaternion(
-            *quaternion_about_axis(1.7, [rotation_axis.vector.x, rotation_axis.vector.y, rotation_axis.vector.z]))
-        zero_pose.motion_goals.add_cartesian_pose(goal_pose, 'hand_palm_link', 'map')
-        zero_pose.motion_goals.add_limit_cartesian_velocity(tip_link='hand_palm_link', root_link='map',
-                                                            max_angular_velocity=0.1)
-        zero_pose.add_default_end_motion_conditions()
-        zero_pose.execute()+        zero_pose.plan_and_execute()