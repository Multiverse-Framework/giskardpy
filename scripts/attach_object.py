#!/usr/bin/env python
import rospy
import sys
from giskardpy.python_interface import GiskardWrapper
from giskardpy import logging

if __name__ == '__main__':
    rospy.init_node('attach_object')
    giskard = GiskardWrapper()
    try:
        name = rospy.get_param('~name')
        result = giskard.attach_object(name=name, link_frame_id=rospy.get_param('~link'))
        if result.error_codes == result.SUCCESS:
            logging.loginfo('existing object \'{}\' attached'.format(name))
        else:
            logging.logwarn('failed to add object \'{}\''.format(name))
            logging.logwarn(result)
    except KeyError:
<<<<<<< HEAD
        logging.loginfo('Example call: rosrun giskardpy add_object.py _name:=box link:=gripper_tool_frame')
=======
        rospy.loginfo('Example call: rosrun giskardpy attach_object.py _name:=box _link:=gripper_tool_frame')
>>>>>>> 4e106628
<|MERGE_RESOLUTION|>--- conflicted
+++ resolved
@@ -16,8 +16,4 @@
             logging.logwarn('failed to add object \'{}\''.format(name))
             logging.logwarn(result)
     except KeyError:
-<<<<<<< HEAD
-        logging.loginfo('Example call: rosrun giskardpy add_object.py _name:=box link:=gripper_tool_frame')
-=======
-        rospy.loginfo('Example call: rosrun giskardpy attach_object.py _name:=box _link:=gripper_tool_frame')
->>>>>>> 4e106628
+        logging.loginfo('Example call: rosrun giskardpy attach_object.py _name:=box _link:=gripper_tool_frame')